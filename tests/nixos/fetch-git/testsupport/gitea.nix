{
  lib,
  nixpkgs,
  system,
  pkgs,
  ...
}:
let
  clientPrivateKey = pkgs.writeText "id_ed25519" ''
    -----BEGIN OPENSSH PRIVATE KEY-----
    b3BlbnNzaC1rZXktdjEAAAAABG5vbmUAAAAEbm9uZQAAAAAAAAABAAAAMwAAAAtzc2gtZW
    QyNTUxOQAAACBbeWvHh/AWGWI6EIc1xlSihyXtacNQ9KeztlW/VUy8wQAAAJAwVQ5VMFUO
    VQAAAAtzc2gtZWQyNTUxOQAAACBbeWvHh/AWGWI6EIc1xlSihyXtacNQ9KeztlW/VUy8wQ
    AAAEB7lbfkkdkJoE+4TKHPdPQWBKLSx+J54Eg8DaTr+3KoSlt5a8eH8BYZYjoQhzXGVKKH
    Je1pw1D0p7O2Vb9VTLzBAAAACGJmb0BtaW5pAQIDBAU=
    -----END OPENSSH PRIVATE KEY-----
  '';

  clientPublicKey = "ssh-ed25519 AAAAC3NzaC1lZDI1NTE5AAAAIFt5a8eH8BYZYjoQhzXGVKKHJe1pw1D0p7O2Vb9VTLzB";

in
{
  imports = [
    ../testsupport/setup.nix
    ../testsupport/gitea-repo.nix
  ];
  nodes = {
<<<<<<< HEAD
    gitea = { pkgs, ... }: {
      services.gitea.enable = true;
      services.gitea.lfs.enable = true;
      services.gitea.settings = {
        service.DISABLE_REGISTRATION = true;
        server.DOMAIN = "gitea";
        server.HTTP_PORT = 3000;
        log.LEVEL = "Info";
        database.LOG_SQL = false;
      };

      services.openssh.enable = true;
      networking.firewall.allowedTCPPorts = [ 3000 ];
      environment.systemPackages = [ pkgs.git pkgs.gitea ];
=======
    gitea =
      { pkgs, ... }:
      {
        services.gitea.enable = true;
        services.gitea.settings.service.DISABLE_REGISTRATION = true;
        services.gitea.settings.log.LEVEL = "Info";
        services.gitea.settings.database.LOG_SQL = false;
        services.openssh.enable = true;
        networking.firewall.allowedTCPPorts = [ 3000 ];
        environment.systemPackages = [
          pkgs.git
          pkgs.gitea
        ];
>>>>>>> 06de255f

        users.users.root.openssh.authorizedKeys.keys = [ clientPublicKey ];

<<<<<<< HEAD
      # TODO: remove this after updating to nixos-23.11
      nixpkgs.pkgs = lib.mkForce (import nixpkgs {
        inherit system;
        config.permittedInsecurePackages = [
          "gitea-1.19.4"
        ];
      });
    };
    client = { pkgs, ... }: {
      environment.systemPackages = [ pkgs.git pkgs.git-lfs ];
    };
  };
  defaults = { pkgs, ... }: {
    environment.systemPackages = [ pkgs.jq ];
=======
        # TODO: remove this after updating to nixos-23.11
        nixpkgs.pkgs = lib.mkForce (
          import nixpkgs {
            inherit system;
            config.permittedInsecurePackages = [
              "gitea-1.19.4"
            ];
          }
        );
      };
    client =
      { pkgs, ... }:
      {
        environment.systemPackages = [ pkgs.git ];
      };
>>>>>>> 06de255f
  };
  defaults =
    { pkgs, ... }:
    {
      environment.systemPackages = [ pkgs.jq ];
    };

  setupScript = ''
    import shlex

    gitea.wait_for_unit("gitea.service")

    gitea_admin = "test"
    gitea_admin_password = "test123test"

    gitea.succeed(f"""
      gitea --version >&2
      su -l gitea -c 'GITEA_WORK_DIR=/var/lib/gitea gitea admin user create \
        --username {gitea_admin} --password {gitea_admin_password} --email test@client'
    """)

    client.wait_for_unit("multi-user.target")
    gitea.wait_for_open_port(3000)

    gitea_admin_token = gitea.succeed(f"""
      curl --fail -X POST http://{gitea_admin}:{gitea_admin_password}@gitea:3000/api/v1/users/test/tokens \
        -H 'Accept: application/json' -H 'Content-Type: application/json' \
        -d {shlex.quote( '{"name":"token", "scopes":["all"]}' )} \
        | jq -r '.sha1'
    """).strip()

    client.succeed(f"""
      echo "http://{gitea_admin}:{gitea_admin_password}@gitea:3000" >~/.git-credentials-admin
      git config --global credential.helper 'store --file ~/.git-credentials-admin'
      git config --global user.email "test@client"
      git config --global user.name "Test User"
      git config --global gc.autodetach 0
      git config --global gc.auto 0
    """)

    # add client's private key to ~/.ssh
    client.succeed("""
      mkdir -p ~/.ssh
      chmod 700 ~/.ssh
      cat ${clientPrivateKey} >~/.ssh/id_ed25519
      chmod 600 ~/.ssh/id_ed25519
    """)

    client.succeed("""
      echo "Host gitea" >>~/.ssh/config
      echo "  StrictHostKeyChecking no" >>~/.ssh/config
      echo "  UserKnownHostsFile /dev/null" >>~/.ssh/config
      echo "  User root" >>~/.ssh/config
    """)

    # ensure ssh from client to gitea works
    client.succeed("""
      ssh root@gitea true
    """)

  '';
}<|MERGE_RESOLUTION|>--- conflicted
+++ resolved
@@ -25,55 +25,26 @@
     ../testsupport/gitea-repo.nix
   ];
   nodes = {
-<<<<<<< HEAD
-    gitea = { pkgs, ... }: {
-      services.gitea.enable = true;
-      services.gitea.lfs.enable = true;
-      services.gitea.settings = {
-        service.DISABLE_REGISTRATION = true;
-        server.DOMAIN = "gitea";
-        server.HTTP_PORT = 3000;
-        log.LEVEL = "Info";
-        database.LOG_SQL = false;
-      };
-
-      services.openssh.enable = true;
-      networking.firewall.allowedTCPPorts = [ 3000 ];
-      environment.systemPackages = [ pkgs.git pkgs.gitea ];
-=======
     gitea =
       { pkgs, ... }:
       {
         services.gitea.enable = true;
-        services.gitea.settings.service.DISABLE_REGISTRATION = true;
-        services.gitea.settings.log.LEVEL = "Info";
-        services.gitea.settings.database.LOG_SQL = false;
+        services.gitea.lfs.enable = true;
+        services.gitea.settings = {
+          service.DISABLE_REGISTRATION = true;
+          server = { DOMAIN = "gitea"; HTTP_PORT = 3000; };
+          log.LEVEL = "Info";
+          database.LOG_SQL = false;
+        };
         services.openssh.enable = true;
         networking.firewall.allowedTCPPorts = [ 3000 ];
         environment.systemPackages = [
           pkgs.git
           pkgs.gitea
         ];
->>>>>>> 06de255f
 
         users.users.root.openssh.authorizedKeys.keys = [ clientPublicKey ];
 
-<<<<<<< HEAD
-      # TODO: remove this after updating to nixos-23.11
-      nixpkgs.pkgs = lib.mkForce (import nixpkgs {
-        inherit system;
-        config.permittedInsecurePackages = [
-          "gitea-1.19.4"
-        ];
-      });
-    };
-    client = { pkgs, ... }: {
-      environment.systemPackages = [ pkgs.git pkgs.git-lfs ];
-    };
-  };
-  defaults = { pkgs, ... }: {
-    environment.systemPackages = [ pkgs.jq ];
-=======
         # TODO: remove this after updating to nixos-23.11
         nixpkgs.pkgs = lib.mkForce (
           import nixpkgs {
@@ -87,9 +58,11 @@
     client =
       { pkgs, ... }:
       {
-        environment.systemPackages = [ pkgs.git ];
+        environment.systemPackages = [
+          pkgs.git
+          pkgs.git-lfs
+        ];
       };
->>>>>>> 06de255f
   };
   defaults =
     { pkgs, ... }:
