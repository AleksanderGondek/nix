#include <unordered_set>

#include "lockfile.hh"
#include "store-api.hh"

#include <algorithm>
#include <iomanip>

#include <iterator>
#include <nlohmann/json.hpp>

#include "strings.hh"

namespace nix::flake {

static FlakeRef getFlakeRef(
    const fetchers::Settings & fetchSettings,
    const nlohmann::json & json,
    const char * attr,
    const char * info)
{
    auto i = json.find(attr);
    if (i != json.end()) {
        auto attrs = fetchers::jsonToAttrs(*i);
        // FIXME: remove when we drop support for version 5.
        if (info) {
            auto j = json.find(info);
            if (j != json.end()) {
                for (auto k : fetchers::jsonToAttrs(*j))
                    attrs.insert_or_assign(k.first, k.second);
            }
        }
        return FlakeRef::fromAttrs(fetchSettings, attrs);
    }

    throw Error("attribute '%s' missing in lock file", attr);
}

LockedNode::LockedNode(
    const fetchers::Settings & fetchSettings,
    const nlohmann::json & json)
    : lockedRef(getFlakeRef(fetchSettings, json, "locked", "info")) // FIXME: remove "info"
    , originalRef(getFlakeRef(fetchSettings, json, "original", nullptr))
    , isFlake(json.find("flake") != json.end() ? (bool) json["flake"] : true)
    , parentPath(json.find("parent") != json.end() ? (std::optional<InputPath>) json["parent"] : std::nullopt)
{
    if (!lockedRef.input.isLocked() && !lockedRef.input.isRelative())
        throw Error("lock file contains unlocked input '%s'",
            fetchers::attrsToJSON(lockedRef.input.toAttrs()));

    // For backward compatibility, lock file entries are implicitly final.
    assert(!lockedRef.input.attrs.contains("__final"));
    lockedRef.input.attrs.insert_or_assign("__final", Explicit<bool>(true));
}

StorePath LockedNode::computeStorePath(Store & store) const
{
    return lockedRef.input.computeStorePath(store);
}

static std::shared_ptr<Node> doFind(const ref<Node> & root, const InputPath & path, std::vector<InputPath> & visited)
{
    auto pos = root;

    auto found = std::find(visited.cbegin(), visited.cend(), path);

    if (found != visited.end()) {
        std::vector<std::string> cycle;
        std::transform(found, visited.cend(), std::back_inserter(cycle), printInputPath);
        cycle.push_back(printInputPath(path));
        throw Error("follow cycle detected: [%s]", concatStringsSep(" -> ", cycle));
    }
    visited.push_back(path);

    for (auto & elem : path) {
        if (auto i = get(pos->inputs, elem)) {
            if (auto node = std::get_if<0>(&*i))
                pos = *node;
            else if (auto follows = std::get_if<1>(&*i)) {
                if (auto p = doFind(root, *follows, visited))
                    pos = ref(p);
                else
                    return {};
            }
        } else
            return {};
    }

    return pos;
}

std::shared_ptr<Node> LockFile::findInput(const InputPath & path)
{
    std::vector<InputPath> visited;
    return doFind(root, path, visited);
}

LockFile::LockFile(
    const fetchers::Settings & fetchSettings,
    std::string_view contents, std::string_view path)
{
    auto json = nlohmann::json::parse(contents);

    auto version = json.value("version", 0);
    if (version < 5 || version > 7)
        throw Error("lock file '%s' has unsupported version %d", path, version);

    std::map<std::string, ref<Node>> nodeMap;

    std::function<void(Node & node, const nlohmann::json & jsonNode)> getInputs;

    getInputs = [&](Node & node, const nlohmann::json & jsonNode)
    {
        if (jsonNode.find("inputs") == jsonNode.end()) return;
        for (auto & i : jsonNode["inputs"].items()) {
            if (i.value().is_array()) { // FIXME: remove, obsolete
                InputPath path;
                for (auto & j : i.value())
                    path.push_back(j);
                node.inputs.insert_or_assign(i.key(), path);
            } else {
                std::string inputKey = i.value();
                auto k = nodeMap.find(inputKey);
                if (k == nodeMap.end()) {
                    auto & nodes = json["nodes"];
                    auto jsonNode2 = nodes.find(inputKey);
                    if (jsonNode2 == nodes.end())
                        throw Error("lock file references missing node '%s'", inputKey);
                    auto input = make_ref<LockedNode>(fetchSettings, *jsonNode2);
                    k = nodeMap.insert_or_assign(inputKey, input).first;
                    getInputs(*input, *jsonNode2);
                }
                if (auto child = k->second.dynamic_pointer_cast<LockedNode>())
                    node.inputs.insert_or_assign(i.key(), ref(child));
                else
                    // FIXME: replace by follows node
                    throw Error("lock file contains cycle to root node");
            }
        }
    };

    std::string rootKey = json["root"];
    nodeMap.insert_or_assign(rootKey, root);
    getInputs(*root, json["nodes"][rootKey]);

    // FIXME: check that there are no cycles in version >= 7. Cycles
    // between inputs are only possible using 'follows' indirections.
    // Once we drop support for version <= 6, we can simplify the code
    // a bit since we don't need to worry about cycles.
}

std::pair<nlohmann::json, LockFile::KeyMap> LockFile::toJSON() const
{
    nlohmann::json nodes;
    KeyMap nodeKeys;
    std::unordered_set<std::string> keys;

    std::function<std::string(const std::string & key, ref<const Node> node)> dumpNode;

    dumpNode = [&](std::string key, ref<const Node> node) -> std::string
    {
        auto k = nodeKeys.find(node);
        if (k != nodeKeys.end())
            return k->second;

        if (!keys.insert(key).second) {
            for (int n = 2; ; ++n) {
                auto k = fmt("%s_%d", key, n);
                if (keys.insert(k).second) {
                    key = k;
                    break;
                }
            }
        }

        nodeKeys.insert_or_assign(node, key);

        auto n = nlohmann::json::object();

        if (!node->inputs.empty()) {
            auto inputs = nlohmann::json::object();
            for (auto & i : node->inputs) {
                if (auto child = std::get_if<0>(&i.second)) {
                    inputs[i.first] = dumpNode(i.first, *child);
                } else if (auto follows = std::get_if<1>(&i.second)) {
                    auto arr = nlohmann::json::array();
                    for (auto & x : *follows)
                        arr.push_back(x);
                    inputs[i.first] = std::move(arr);
                }
            }
            n["inputs"] = std::move(inputs);
        }

        if (auto lockedNode = node.dynamic_pointer_cast<const LockedNode>()) {
            n["original"] = fetchers::attrsToJSON(lockedNode->originalRef.toAttrs());
            n["locked"] = fetchers::attrsToJSON(lockedNode->lockedRef.toAttrs());
            /* For backward compatibility, omit the "__final"
               attribute. We never allow non-final inputs in lock files
               anyway. */
            assert(lockedNode->lockedRef.input.isFinal());
            n["locked"].erase("__final");
            if (!lockedNode->isFlake)
                n["flake"] = false;
            if (lockedNode->parentPath)
                n["parent"] = *lockedNode->parentPath;
        }

        nodes[key] = std::move(n);

        return key;
    };

    nlohmann::json json;
    json["version"] = 7;
    json["root"] = dumpNode("root", root);
    json["nodes"] = std::move(nodes);

    return {json, std::move(nodeKeys)};
}

std::pair<std::string, LockFile::KeyMap> LockFile::to_string() const
{
    auto [json, nodeKeys] = toJSON();
    return {json.dump(2), std::move(nodeKeys)};
}

std::ostream & operator <<(std::ostream & stream, const LockFile & lockFile)
{
    stream << lockFile.toJSON().first.dump(2);
    return stream;
}

std::optional<FlakeRef> LockFile::isUnlocked() const
{
    std::set<ref<const Node>> nodes;

    std::function<void(ref<const Node> node)> visit;

    visit = [&](ref<const Node> node)
    {
        if (!nodes.insert(node).second) return;
        for (auto & i : node->inputs)
            if (auto child = std::get_if<0>(&i.second))
                visit(*child);
    };

    visit(root);

    for (auto & i : nodes) {
        if (i == ref<const Node>(root)) continue;
        auto node = i.dynamic_pointer_cast<const LockedNode>();
<<<<<<< HEAD
        if (node
            && !node->lockedRef.input.isLocked()
            && !node->lockedRef.input.isRelative())
=======
        if (node && (!node->lockedRef.input.isLocked() || !node->lockedRef.input.isFinal()))
>>>>>>> feb46688
            return node->lockedRef;
    }

    return {};
}

bool LockFile::operator ==(const LockFile & other) const
{
    // FIXME: slow
    return toJSON().first == other.toJSON().first;
}

InputPath parseInputPath(std::string_view s)
{
    InputPath path;

    for (auto & elem : tokenizeString<std::vector<std::string>>(s, "/")) {
        if (!std::regex_match(elem, flakeIdRegex))
            throw UsageError("invalid flake input path element '%s'", elem);
        path.push_back(elem);
    }

    return path;
}

std::map<InputPath, Node::Edge> LockFile::getAllInputs() const
{
    std::set<ref<Node>> done;
    std::map<InputPath, Node::Edge> res;

    std::function<void(const InputPath & prefix, ref<Node> node)> recurse;

    recurse = [&](const InputPath & prefix, ref<Node> node)
    {
        if (!done.insert(node).second) return;

        for (auto &[id, input] : node->inputs) {
            auto inputPath(prefix);
            inputPath.push_back(id);
            res.emplace(inputPath, input);
            if (auto child = std::get_if<0>(&input))
                recurse(inputPath, *child);
        }
    };

    recurse({}, root);

    return res;
}

static std::string describe(const FlakeRef & flakeRef)
{
    auto s = fmt("'%s'", flakeRef.to_string());

    if (auto lastModified = flakeRef.input.getLastModified())
        s += fmt(" (%s)", std::put_time(std::gmtime(&*lastModified), "%Y-%m-%d"));

    return s;
}

std::ostream & operator <<(std::ostream & stream, const Node::Edge & edge)
{
    if (auto node = std::get_if<0>(&edge))
        stream << describe((*node)->lockedRef);
    else if (auto follows = std::get_if<1>(&edge))
        stream << fmt("follows '%s'", printInputPath(*follows));
    return stream;
}

static bool equals(const Node::Edge & e1, const Node::Edge & e2)
{
    if (auto n1 = std::get_if<0>(&e1))
        if (auto n2 = std::get_if<0>(&e2))
            return (*n1)->lockedRef == (*n2)->lockedRef;
    if (auto f1 = std::get_if<1>(&e1))
        if (auto f2 = std::get_if<1>(&e2))
            return *f1 == *f2;
    return false;
}

std::string LockFile::diff(const LockFile & oldLocks, const LockFile & newLocks)
{
    auto oldFlat = oldLocks.getAllInputs();
    auto newFlat = newLocks.getAllInputs();

    auto i = oldFlat.begin();
    auto j = newFlat.begin();
    std::string res;

    while (i != oldFlat.end() || j != newFlat.end()) {
        if (j != newFlat.end() && (i == oldFlat.end() || i->first > j->first)) {
            res += fmt("• " ANSI_GREEN "Added input '%s':" ANSI_NORMAL "\n    %s\n",
                printInputPath(j->first), j->second);
            ++j;
        } else if (i != oldFlat.end() && (j == newFlat.end() || i->first < j->first)) {
            res += fmt("• " ANSI_RED "Removed input '%s'" ANSI_NORMAL "\n", printInputPath(i->first));
            ++i;
        } else {
            if (!equals(i->second, j->second)) {
                res += fmt("• " ANSI_BOLD "Updated input '%s':" ANSI_NORMAL "\n    %s\n  → %s\n",
                    printInputPath(i->first),
                    i->second,
                    j->second);
            }
            ++i;
            ++j;
        }
    }

    return res;
}

void LockFile::check()
{
    auto inputs = getAllInputs();

    for (auto & [inputPath, input] : inputs) {
        if (auto follows = std::get_if<1>(&input)) {
            if (!follows->empty() && !findInput(*follows))
                throw Error("input '%s' follows a non-existent input '%s'",
                    printInputPath(inputPath),
                    printInputPath(*follows));
        }
    }
}

void check();

std::string printInputPath(const InputPath & path)
{
    return concatStringsSep("/", path);
}

}<|MERGE_RESOLUTION|>--- conflicted
+++ resolved
@@ -198,7 +198,7 @@
             /* For backward compatibility, omit the "__final"
                attribute. We never allow non-final inputs in lock files
                anyway. */
-            assert(lockedNode->lockedRef.input.isFinal());
+            assert(lockedNode->lockedRef.input.isFinal() || lockedNode->lockedRef.input.isRelative());
             n["locked"].erase("__final");
             if (!lockedNode->isFlake)
                 n["flake"] = false;
@@ -250,13 +250,9 @@
     for (auto & i : nodes) {
         if (i == ref<const Node>(root)) continue;
         auto node = i.dynamic_pointer_cast<const LockedNode>();
-<<<<<<< HEAD
         if (node
-            && !node->lockedRef.input.isLocked()
+            && (!node->lockedRef.input.isLocked() || !node->lockedRef.input.isFinal())
             && !node->lockedRef.input.isRelative())
-=======
-        if (node && (!node->lockedRef.input.isLocked() || !node->lockedRef.input.isFinal()))
->>>>>>> feb46688
             return node->lockedRef;
     }
 
