--- conflicted
+++ resolved
@@ -31,11 +31,8 @@
     DynamicDerivations,
     ParseTomlTimestamps,
     ReadOnlyLocalStore,
-<<<<<<< HEAD
     LocalOverlayStore,
-=======
     ConfigurableImpureEnv,
->>>>>>> 3b99c629
 };
 
 /**
