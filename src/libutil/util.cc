#include "lazy.hh"
#include "util.hh"
#include "affinity.hh"
#include "sync.hh"
#include "finally.hh"
#include "serialise.hh"

#include <cctype>
#include <cerrno>
#include <cstdio>
#include <cstdlib>
#include <cstring>
#include <iostream>
#include <sstream>
#include <thread>
#include <future>

#include <fcntl.h>
#include <grp.h>
#include <limits.h>
#include <pwd.h>
#include <sys/ioctl.h>
#include <sys/types.h>
#include <sys/wait.h>
#include <sys/time.h>
#include <unistd.h>

#ifdef __APPLE__
#include <sys/syscall.h>
#endif

#ifdef __linux__
#include <sys/prctl.h>
#endif


extern char * * environ;


namespace nix {


const std::string nativeSystem = SYSTEM;


BaseError & BaseError::addPrefix(const FormatOrString & fs)
{
    prefix_ = fs.s + prefix_;
    return *this;
}


std::string SysError::addErrno(const std::string & s)
{
    errNo = errno;
    return s + ": " + strerror(errNo);
}


string getEnv(const string & key, const string & def)
{
    char * value = getenv(key.c_str());
    return value ? string(value) : def;
}


std::map<std::string, std::string> getEnv()
{
    std::map<std::string, std::string> env;
    for (size_t i = 0; environ[i]; ++i) {
        auto s = environ[i];
        auto eq = strchr(s, '=');
        if (!eq)
            // invalid env, just keep going
            continue;
        env.emplace(std::string(s, eq), std::string(eq + 1));
    }
    return env;
}


void clearEnv()
{
    for (auto & name : getEnv())
        unsetenv(name.first.c_str());
}

void replaceEnv(std::map<std::string, std::string> newEnv)
{
    clearEnv();
    for (auto newEnvVar : newEnv)
    {
        setenv(newEnvVar.first.c_str(), newEnvVar.second.c_str(), 1);
    }
}


Path absPath(Path path, Path dir)
{
    if (path[0] != '/') {
        if (dir == "") {
#ifdef __GNU__
            /* GNU (aka. GNU/Hurd) doesn't have any limitation on path
               lengths and doesn't define `PATH_MAX'.  */
            char *buf = getcwd(NULL, 0);
            if (buf == NULL)
#else
            char buf[PATH_MAX];
            if (!getcwd(buf, sizeof(buf)))
#endif
                throw SysError("cannot get cwd");
            dir = buf;
#ifdef __GNU__
            free(buf);
#endif
        }
        path = dir + "/" + path;
    }
    return canonPath(path);
}


Path canonPath(const Path & path, bool resolveSymlinks)
{
    assert(path != "");

    string s;

    if (path[0] != '/')
        throw Error(format("not an absolute path: '%1%'") % path);

    string::const_iterator i = path.begin(), end = path.end();
    string temp;

    /* Count the number of times we follow a symlink and stop at some
       arbitrary (but high) limit to prevent infinite loops. */
    unsigned int followCount = 0, maxFollow = 1024;

    while (1) {

        /* Skip slashes. */
        while (i != end && *i == '/') i++;
        if (i == end) break;

        /* Ignore `.'. */
        if (*i == '.' && (i + 1 == end || i[1] == '/'))
            i++;

        /* If `..', delete the last component. */
        else if (*i == '.' && i + 1 < end && i[1] == '.' &&
            (i + 2 == end || i[2] == '/'))
        {
            if (!s.empty()) s.erase(s.rfind('/'));
            i += 2;
        }

        /* Normal component; copy it. */
        else {
            s += '/';
            while (i != end && *i != '/') s += *i++;

            /* If s points to a symlink, resolve it and restart (since
               the symlink target might contain new symlinks). */
            if (resolveSymlinks && isLink(s)) {
                if (++followCount >= maxFollow)
                    throw Error(format("infinite symlink recursion in path '%1%'") % path);
                temp = absPath(readLink(s), dirOf(s))
                    + string(i, end);
                i = temp.begin(); /* restart */
                end = temp.end();
                s = "";
            }
        }
    }

    return s.empty() ? "/" : s;
}


Path dirOf(const Path & path)
{
    Path::size_type pos = path.rfind('/');
    if (pos == string::npos)
        return ".";
    return pos == 0 ? "/" : Path(path, 0, pos);
}


string baseNameOf(const Path & path)
{
    if (path.empty())
        return "";

    Path::size_type last = path.length() - 1;
    if (path[last] == '/' && last > 0)
        last -= 1;

    Path::size_type pos = path.rfind('/', last);
    if (pos == string::npos)
        pos = 0;
    else
        pos += 1;

    return string(path, pos, last - pos + 1);
}


bool isInDir(const Path & path, const Path & dir)
{
    return path[0] == '/'
        && string(path, 0, dir.size()) == dir
        && path.size() >= dir.size() + 2
        && path[dir.size()] == '/';
}


bool isDirOrInDir(const Path & path, const Path & dir)
{
    return path == dir || isInDir(path, dir);
}


struct stat lstat(const Path & path)
{
    struct stat st;
    if (lstat(path.c_str(), &st))
        throw SysError(format("getting status of '%1%'") % path);
    return st;
}


bool pathExists(const Path & path)
{
    int res;
    struct stat st;
    res = lstat(path.c_str(), &st);
    if (!res) return true;
    if (errno != ENOENT && errno != ENOTDIR)
        throw SysError(format("getting status of %1%") % path);
    return false;
}


Path readLink(const Path & path)
{
    checkInterrupt();
    std::vector<char> buf;
    for (ssize_t bufSize = PATH_MAX/4; true; bufSize += bufSize/2) {
        buf.resize(bufSize);
        ssize_t rlSize = readlink(path.c_str(), buf.data(), bufSize);
        if (rlSize == -1)
            if (errno == EINVAL)
                throw Error("'%1%' is not a symlink", path);
            else
                throw SysError("reading symbolic link '%1%'", path);
        else if (rlSize < bufSize)
            return string(buf.data(), rlSize);
    }
}


bool isLink(const Path & path)
{
    struct stat st = lstat(path);
    return S_ISLNK(st.st_mode);
}


DirEntries readDirectory(const Path & path)
{
    DirEntries entries;
    entries.reserve(64);

    AutoCloseDir dir(opendir(path.c_str()));
    if (!dir) throw SysError(format("opening directory '%1%'") % path);

    struct dirent * dirent;
    while (errno = 0, dirent = readdir(dir.get())) { /* sic */
        checkInterrupt();
        string name = dirent->d_name;
        if (name == "." || name == "..") continue;
        entries.emplace_back(name, dirent->d_ino,
#ifdef HAVE_STRUCT_DIRENT_D_TYPE
            dirent->d_type
#else
            DT_UNKNOWN
#endif
        );
    }
    if (errno) throw SysError(format("reading directory '%1%'") % path);

    return entries;
}


unsigned char getFileType(const Path & path)
{
    struct stat st = lstat(path);
    if (S_ISDIR(st.st_mode)) return DT_DIR;
    if (S_ISLNK(st.st_mode)) return DT_LNK;
    if (S_ISREG(st.st_mode)) return DT_REG;
    return DT_UNKNOWN;
}


string readFile(int fd)
{
    struct stat st;
    if (fstat(fd, &st) == -1)
        throw SysError("statting file");

    std::vector<unsigned char> buf(st.st_size);
    readFull(fd, buf.data(), st.st_size);

    return string((char *) buf.data(), st.st_size);
}


string readFile(const Path & path, bool drain)
{
    AutoCloseFD fd = open(path.c_str(), O_RDONLY | O_CLOEXEC);
    if (!fd)
        throw SysError(format("opening file '%1%'") % path);
    return drain ? drainFD(fd.get()) : readFile(fd.get());
}


void readFile(const Path & path, Sink & sink)
{
    AutoCloseFD fd = open(path.c_str(), O_RDONLY | O_CLOEXEC);
    if (!fd) throw SysError("opening file '%s'", path);
    drainFD(fd.get(), sink);
}


void writeFile(const Path & path, const string & s, mode_t mode)
{
    AutoCloseFD fd = open(path.c_str(), O_WRONLY | O_TRUNC | O_CREAT | O_CLOEXEC, mode);
    if (!fd)
        throw SysError(format("opening file '%1%'") % path);
    writeFull(fd.get(), s);
}


void writeFile(const Path & path, Source & source, mode_t mode)
{
    AutoCloseFD fd = open(path.c_str(), O_WRONLY | O_TRUNC | O_CREAT | O_CLOEXEC, mode);
    if (!fd)
        throw SysError(format("opening file '%1%'") % path);

    std::vector<unsigned char> buf(64 * 1024);

    while (true) {
        try {
            auto n = source.read(buf.data(), buf.size());
            writeFull(fd.get(), (unsigned char *) buf.data(), n);
        } catch (EndOfFile &) { break; }
    }
}

string readLine(int fd)
{
    string s;
    while (1) {
        checkInterrupt();
        char ch;
        // FIXME: inefficient
        ssize_t rd = read(fd, &ch, 1);
        if (rd == -1) {
            if (errno != EINTR)
                throw SysError("reading a line");
        } else if (rd == 0)
            throw EndOfFile("unexpected EOF reading a line");
        else {
            if (ch == '\n') return s;
            s += ch;
        }
    }
}


void writeLine(int fd, string s)
{
    s += '\n';
    writeFull(fd, s);
}


static void _deletePath(const Path & path, unsigned long long & bytesFreed)
{
    checkInterrupt();

    struct stat st;
    if (lstat(path.c_str(), &st) == -1) {
        if (errno == ENOENT) return;
        throw SysError(format("getting status of '%1%'") % path);
    }

    if (!S_ISDIR(st.st_mode) && st.st_nlink == 1)
        bytesFreed += st.st_size;

    if (S_ISDIR(st.st_mode)) {
        /* Make the directory accessible. */
        const auto PERM_MASK = S_IRUSR | S_IWUSR | S_IXUSR;
        if ((st.st_mode & PERM_MASK) != PERM_MASK) {
            if (chmod(path.c_str(), st.st_mode | PERM_MASK) == -1)
                throw SysError(format("chmod '%1%'") % path);
        }

        for (auto & i : readDirectory(path))
            _deletePath(path + "/" + i.name, bytesFreed);
    }

    if (remove(path.c_str()) == -1) {
        if (errno == ENOENT) return;
        throw SysError(format("cannot unlink '%1%'") % path);
    }
}


void deletePath(const Path & path)
{
    unsigned long long dummy;
    deletePath(path, dummy);
}


void deletePath(const Path & path, unsigned long long & bytesFreed)
{
    //Activity act(*logger, lvlDebug, format("recursively deleting path '%1%'") % path);
    bytesFreed = 0;
    _deletePath(path, bytesFreed);
}


static Path tempName(Path tmpRoot, const Path & prefix, bool includePid,
    int & counter)
{
    tmpRoot = canonPath(tmpRoot.empty() ? getEnv("TMPDIR", "/tmp") : tmpRoot, true);
    if (includePid)
        return (format("%1%/%2%-%3%-%4%") % tmpRoot % prefix % getpid() % counter++).str();
    else
        return (format("%1%/%2%-%3%") % tmpRoot % prefix % counter++).str();
}


Path createTempDir(const Path & tmpRoot, const Path & prefix,
    bool includePid, bool useGlobalCounter, mode_t mode)
{
    static int globalCounter = 0;
    int localCounter = 0;
    int & counter(useGlobalCounter ? globalCounter : localCounter);

    while (1) {
        checkInterrupt();
        Path tmpDir = tempName(tmpRoot, prefix, includePid, counter);
        if (mkdir(tmpDir.c_str(), mode) == 0) {
#if __FreeBSD__
            /* Explicitly set the group of the directory.  This is to
               work around around problems caused by BSD's group
               ownership semantics (directories inherit the group of
               the parent).  For instance, the group of /tmp on
               FreeBSD is "wheel", so all directories created in /tmp
               will be owned by "wheel"; but if the user is not in
               "wheel", then "tar" will fail to unpack archives that
               have the setgid bit set on directories. */
            if (chown(tmpDir.c_str(), (uid_t) -1, getegid()) != 0)
                throw SysError(format("setting group of directory '%1%'") % tmpDir);
#endif
            return tmpDir;
        }
        if (errno != EEXIST)
            throw SysError(format("creating directory '%1%'") % tmpDir);
    }
}


<<<<<<< HEAD
std::pair<AutoCloseFD, Path> createTempFile(const Path & prefix)
{
    Path tmpl(getEnv("TMPDIR", "/tmp") + "/" + prefix + ".XXXXXX");
    // Strictly speaking, this is UB, but who cares...
    AutoCloseFD fd(mkstemp((char *) tmpl.c_str()));
    if (!fd)
        throw SysError("creating temporary file '%s'", tmpl);
    return {std::move(fd), tmpl};
=======
std::string getUserName()
{
    auto pw = getpwuid(geteuid());
    std::string name = pw ? pw->pw_name : getEnv("USER", "");
    if (name.empty())
        throw Error("cannot figure out user name");
    return name;
>>>>>>> c3aaf3b8
}


static Lazy<Path> getHome2([]() {
    Path homeDir = getEnv("HOME");
    if (homeDir.empty()) {
        std::vector<char> buf(16384);
        struct passwd pwbuf;
        struct passwd * pw;
        if (getpwuid_r(geteuid(), &pwbuf, buf.data(), buf.size(), &pw) != 0
            || !pw || !pw->pw_dir || !pw->pw_dir[0])
            throw Error("cannot determine user's home directory");
        homeDir = pw->pw_dir;
    }
    return homeDir;
});

Path getHome() { return getHome2(); }


Path getCacheDir()
{
    Path cacheDir = getEnv("XDG_CACHE_HOME");
    if (cacheDir.empty())
        cacheDir = getHome() + "/.cache";
    return cacheDir;
}


Path getConfigDir()
{
    Path configDir = getEnv("XDG_CONFIG_HOME");
    if (configDir.empty())
        configDir = getHome() + "/.config";
    return configDir;
}

std::vector<Path> getConfigDirs()
{
    Path configHome = getConfigDir();
    string configDirs = getEnv("XDG_CONFIG_DIRS");
    std::vector<Path> result = tokenizeString<std::vector<string>>(configDirs, ":");
    result.insert(result.begin(), configHome);
    return result;
}


Path getDataDir()
{
    Path dataDir = getEnv("XDG_DATA_HOME");
    if (dataDir.empty())
        dataDir = getHome() + "/.local/share";
    return dataDir;
}


Paths createDirs(const Path & path)
{
    Paths created;
    if (path == "/") return created;

    struct stat st;
    if (lstat(path.c_str(), &st) == -1) {
        created = createDirs(dirOf(path));
        if (mkdir(path.c_str(), 0777) == -1 && errno != EEXIST)
            throw SysError(format("creating directory '%1%'") % path);
        st = lstat(path);
        created.push_back(path);
    }

    if (S_ISLNK(st.st_mode) && stat(path.c_str(), &st) == -1)
        throw SysError(format("statting symlink '%1%'") % path);

    if (!S_ISDIR(st.st_mode)) throw Error(format("'%1%' is not a directory") % path);

    return created;
}


void createSymlink(const Path & target, const Path & link,
    std::optional<time_t> mtime)
{
    if (symlink(target.c_str(), link.c_str()))
        throw SysError(format("creating symlink from '%1%' to '%2%'") % link % target);
    if (mtime) {
        struct timeval times[2];
        times[0].tv_sec = *mtime;
        times[0].tv_usec = 0;
        times[1].tv_sec = *mtime;
        times[1].tv_usec = 0;
        if (lutimes(link.c_str(), times))
            throw SysError("setting time of symlink '%s'", link);
    }
}


void replaceSymlink(const Path & target, const Path & link,
    std::optional<time_t> mtime)
{
    for (unsigned int n = 0; true; n++) {
        Path tmp = canonPath(fmt("%s/.%d_%s", dirOf(link), n, baseNameOf(link)));

        try {
            createSymlink(target, tmp, mtime);
        } catch (SysError & e) {
            if (e.errNo == EEXIST) continue;
            throw;
        }

        if (rename(tmp.c_str(), link.c_str()) != 0)
            throw SysError(format("renaming '%1%' to '%2%'") % tmp % link);

        break;
    }
}


void readFull(int fd, unsigned char * buf, size_t count)
{
    while (count) {
        checkInterrupt();
        ssize_t res = read(fd, (char *) buf, count);
        if (res == -1) {
            if (errno == EINTR) continue;
            throw SysError("reading from file");
        }
        if (res == 0) throw EndOfFile("unexpected end-of-file");
        count -= res;
        buf += res;
    }
}


void writeFull(int fd, const unsigned char * buf, size_t count, bool allowInterrupts)
{
    while (count) {
        if (allowInterrupts) checkInterrupt();
        ssize_t res = write(fd, (char *) buf, count);
        if (res == -1 && errno != EINTR)
            throw SysError("writing to file");
        if (res > 0) {
            count -= res;
            buf += res;
        }
    }
}


void writeFull(int fd, const string & s, bool allowInterrupts)
{
    writeFull(fd, (const unsigned char *) s.data(), s.size(), allowInterrupts);
}


string drainFD(int fd, bool block)
{
    StringSink sink;
    drainFD(fd, sink, block);
    return std::move(*sink.s);
}


void drainFD(int fd, Sink & sink, bool block)
{
    int saved;

    Finally finally([&]() {
        if (!block) {
            if (fcntl(fd, F_SETFL, saved) == -1)
                throw SysError("making file descriptor blocking");
        }
    });

    if (!block) {
        saved = fcntl(fd, F_GETFL);
        if (fcntl(fd, F_SETFL, saved | O_NONBLOCK) == -1)
            throw SysError("making file descriptor non-blocking");
    }

    std::vector<unsigned char> buf(64 * 1024);
    while (1) {
        checkInterrupt();
        ssize_t rd = read(fd, buf.data(), buf.size());
        if (rd == -1) {
            if (!block && (errno == EAGAIN || errno == EWOULDBLOCK))
                break;
            if (errno != EINTR)
                throw SysError("reading from file");
        }
        else if (rd == 0) break;
        else sink(buf.data(), rd);
    }
}



//////////////////////////////////////////////////////////////////////


AutoDelete::AutoDelete() : del{false} {}

AutoDelete::AutoDelete(const string & p, bool recursive) : path(p)
{
    del = true;
    this->recursive = recursive;
}

AutoDelete::~AutoDelete()
{
    try {
        if (del) {
            if (recursive)
                deletePath(path);
            else {
                if (remove(path.c_str()) == -1)
                    throw SysError(format("cannot unlink '%1%'") % path);
            }
        }
    } catch (...) {
        ignoreException();
    }
}

void AutoDelete::cancel()
{
    del = false;
}

void AutoDelete::reset(const Path & p, bool recursive) {
    path = p;
    this->recursive = recursive;
    del = true;
}



//////////////////////////////////////////////////////////////////////


AutoCloseFD::AutoCloseFD() : fd{-1} {}


AutoCloseFD::AutoCloseFD(int fd) : fd{fd} {}


AutoCloseFD::AutoCloseFD(AutoCloseFD&& that) : fd{that.fd}
{
    that.fd = -1;
}


AutoCloseFD& AutoCloseFD::operator =(AutoCloseFD&& that)
{
    close();
    fd = that.fd;
    that.fd = -1;
    return *this;
}


AutoCloseFD::~AutoCloseFD()
{
    try {
        close();
    } catch (...) {
        ignoreException();
    }
}


int AutoCloseFD::get() const
{
    return fd;
}


void AutoCloseFD::close()
{
    if (fd != -1) {
        if (::close(fd) == -1)
            /* This should never happen. */
            throw SysError(format("closing file descriptor %1%") % fd);
    }
}


AutoCloseFD::operator bool() const
{
    return fd != -1;
}


int AutoCloseFD::release()
{
    int oldFD = fd;
    fd = -1;
    return oldFD;
}


void Pipe::create()
{
    int fds[2];
#if HAVE_PIPE2
    if (pipe2(fds, O_CLOEXEC) != 0) throw SysError("creating pipe");
#else
    if (pipe(fds) != 0) throw SysError("creating pipe");
    closeOnExec(fds[0]);
    closeOnExec(fds[1]);
#endif
    readSide = fds[0];
    writeSide = fds[1];
}



//////////////////////////////////////////////////////////////////////


Pid::Pid()
{
}


Pid::Pid(pid_t pid)
    : pid(pid)
{
}


Pid::~Pid()
{
    if (pid != -1) kill();
}


void Pid::operator =(pid_t pid)
{
    if (this->pid != -1 && this->pid != pid) kill();
    this->pid = pid;
    killSignal = SIGKILL; // reset signal to default
}


Pid::operator pid_t()
{
    return pid;
}


int Pid::kill()
{
    assert(pid != -1);

    debug(format("killing process %1%") % pid);

    /* Send the requested signal to the child.  If it has its own
       process group, send the signal to every process in the child
       process group (which hopefully includes *all* its children). */
    if (::kill(separatePG ? -pid : pid, killSignal) != 0) {
        /* On BSDs, killing a process group will return EPERM if all
           processes in the group are zombies (or something like
           that). So try to detect and ignore that situation. */
#if __FreeBSD__ || __APPLE__
        if (errno != EPERM || ::kill(pid, 0) != 0)
#endif
            printError((SysError("killing process %d", pid).msg()));
    }

    return wait();
}


int Pid::wait()
{
    assert(pid != -1);
    while (1) {
        int status;
        int res = waitpid(pid, &status, 0);
        if (res == pid) {
            pid = -1;
            return status;
        }
        if (errno != EINTR)
            throw SysError("cannot get child exit status");
        checkInterrupt();
    }
}


void Pid::setSeparatePG(bool separatePG)
{
    this->separatePG = separatePG;
}


void Pid::setKillSignal(int signal)
{
    this->killSignal = signal;
}


pid_t Pid::release()
{
    pid_t p = pid;
    pid = -1;
    return p;
}


void killUser(uid_t uid)
{
    debug(format("killing all processes running under uid '%1%'") % uid);

    assert(uid != 0); /* just to be safe... */

    /* The system call kill(-1, sig) sends the signal `sig' to all
       users to which the current process can send signals.  So we
       fork a process, switch to uid, and send a mass kill. */

    ProcessOptions options;
    options.allowVfork = false;

    Pid pid = startProcess([&]() {

        if (setuid(uid) == -1)
            throw SysError("setting uid");

        while (true) {
#ifdef __APPLE__
            /* OSX's kill syscall takes a third parameter that, among
               other things, determines if kill(-1, signo) affects the
               calling process. In the OSX libc, it's set to true,
               which means "follow POSIX", which we don't want here
                 */
            if (syscall(SYS_kill, -1, SIGKILL, false) == 0) break;
#else
            if (kill(-1, SIGKILL) == 0) break;
#endif
            if (errno == ESRCH) break; /* no more processes */
            if (errno != EINTR)
                throw SysError(format("cannot kill processes for uid '%1%'") % uid);
        }

        _exit(0);
    }, options);

    int status = pid.wait();
    if (status != 0)
        throw Error(format("cannot kill processes for uid '%1%': %2%") % uid % statusToString(status));

    /* !!! We should really do some check to make sure that there are
       no processes left running under `uid', but there is no portable
       way to do so (I think).  The most reliable way may be `ps -eo
       uid | grep -q $uid'. */
}


//////////////////////////////////////////////////////////////////////


/* Wrapper around vfork to prevent the child process from clobbering
   the caller's stack frame in the parent. */
static pid_t doFork(bool allowVfork, std::function<void()> fun) __attribute__((noinline));
static pid_t doFork(bool allowVfork, std::function<void()> fun)
{
#ifdef __linux__
    pid_t pid = allowVfork ? vfork() : fork();
#else
    pid_t pid = fork();
#endif
    if (pid != 0) return pid;
    fun();
    abort();
}


pid_t startProcess(std::function<void()> fun, const ProcessOptions & options)
{
    auto wrapper = [&]() {
        if (!options.allowVfork)
            logger = makeDefaultLogger();
        try {
#if __linux__
            if (options.dieWithParent && prctl(PR_SET_PDEATHSIG, SIGKILL) == -1)
                throw SysError("setting death signal");
#endif
            restoreAffinity();
            fun();
        } catch (std::exception & e) {
            try {
                std::cerr << options.errorPrefix << e.what() << "\n";
            } catch (...) { }
        } catch (...) { }
        if (options.runExitHandlers)
            exit(1);
        else
            _exit(1);
    };

    pid_t pid = doFork(options.allowVfork, wrapper);
    if (pid == -1) throw SysError("unable to fork");

    return pid;
}


std::vector<char *> stringsToCharPtrs(const Strings & ss)
{
    std::vector<char *> res;
    for (auto & s : ss) res.push_back((char *) s.c_str());
    res.push_back(0);
    return res;
}

// Output = "standard out" output stream
string runProgram(Path program, bool searchPath, const Strings & args,
    const std::optional<std::string> & input)
{
    RunOptions opts(program, args);
    opts.searchPath = searchPath;
    // This allows you to refer to a program with a pathname relative to the
    // PATH variable.
    opts.input = input;

    auto res = runProgram(opts);

    if (!statusOk(res.first))
        throw ExecError(res.first, fmt("program '%1%' %2%", program, statusToString(res.first)));

    return res.second;
}

// Output = error code + "standard out" output stream
std::pair<int, std::string> runProgram(const RunOptions & options_)
{
    RunOptions options(options_);
    StringSink sink;
    options.standardOut = &sink;

    int status = 0;

    try {
        runProgram2(options);
    } catch (ExecError & e) {
        status = e.status;
    }

    return {status, std::move(*sink.s)};
}

void runProgram2(const RunOptions & options)
{
    checkInterrupt();

    assert(!(options.standardIn && options.input));

    std::unique_ptr<Source> source_;
    Source * source = options.standardIn;

    if (options.input) {
        source_ = std::make_unique<StringSource>(*options.input);
        source = source_.get();
    }

    /* Create a pipe. */
    Pipe out, in;
    if (options.standardOut) out.create();
    if (source) in.create();

    ProcessOptions processOptions;
    // vfork implies that the environment of the main process and the fork will
    // be shared (technically this is undefined, but in practice that's the
    // case), so we can't use it if we alter the environment
    if (options.environment)
        processOptions.allowVfork = false;

    /* Fork. */
    Pid pid = startProcess([&]() {
        if (options.environment)
            replaceEnv(*options.environment);
        if (options.standardOut && dup2(out.writeSide.get(), STDOUT_FILENO) == -1)
            throw SysError("dupping stdout");
        if (options.mergeStderrToStdout)
            if (dup2(STDOUT_FILENO, STDERR_FILENO) == -1)
                throw SysError("cannot dup stdout into stderr");
        if (source && dup2(in.readSide.get(), STDIN_FILENO) == -1)
            throw SysError("dupping stdin");

        if (options.chdir && chdir((*options.chdir).c_str()) == -1)
            throw SysError("chdir failed");
        if (options.gid && setgid(*options.gid) == -1)
            throw SysError("setgid failed");
        /* Drop all other groups if we're setgid. */
        if (options.gid && setgroups(0, 0) == -1)
            throw SysError("setgroups failed");
        if (options.uid && setuid(*options.uid) == -1)
            throw SysError("setuid failed");

        Strings args_(options.args);
        args_.push_front(options.program);

        restoreSignals();

        if (options.searchPath)
            execvp(options.program.c_str(), stringsToCharPtrs(args_).data());
            // This allows you to refer to a program with a pathname relative
            // to the PATH variable.
        else
            execv(options.program.c_str(), stringsToCharPtrs(args_).data());

        throw SysError("executing '%1%'", options.program);
    }, processOptions);

    out.writeSide = -1;

    std::thread writerThread;

    std::promise<void> promise;

    Finally doJoin([&]() {
        if (writerThread.joinable())
            writerThread.join();
    });


    if (source) {
        in.readSide = -1;
        writerThread = std::thread([&]() {
            try {
                std::vector<unsigned char> buf(8 * 1024);
                while (true) {
                    size_t n;
                    try {
                        n = source->read(buf.data(), buf.size());
                    } catch (EndOfFile &) {
                        break;
                    }
                    writeFull(in.writeSide.get(), buf.data(), n);
                }
                promise.set_value();
            } catch (...) {
                promise.set_exception(std::current_exception());
            }
            in.writeSide = -1;
        });
    }

    if (options.standardOut)
        drainFD(out.readSide.get(), *options.standardOut);

    /* Wait for the child to finish. */
    int status = pid.wait();

    /* Wait for the writer thread to finish. */
    if (source) promise.get_future().get();

    if (status)
        throw ExecError(status, fmt("program '%1%' %2%", options.program, statusToString(status)));
}


void closeMostFDs(const set<int> & exceptions)
{
#if __linux__
    try {
        for (auto & s : readDirectory("/proc/self/fd")) {
            auto fd = std::stoi(s.name);
            if (!exceptions.count(fd)) {
                debug("closing leaked FD %d", fd);
                close(fd);
            }
        }
        return;
    } catch (SysError &) {
    }
#endif

    int maxFD = 0;
    maxFD = sysconf(_SC_OPEN_MAX);
    for (int fd = 0; fd < maxFD; ++fd)
        if (!exceptions.count(fd))
            close(fd); /* ignore result */
}


void closeOnExec(int fd)
{
    int prev;
    if ((prev = fcntl(fd, F_GETFD, 0)) == -1 ||
        fcntl(fd, F_SETFD, prev | FD_CLOEXEC) == -1)
        throw SysError("setting close-on-exec flag");
}


//////////////////////////////////////////////////////////////////////


bool _isInterrupted = false;

static thread_local bool interruptThrown = false;
thread_local std::function<bool()> interruptCheck;

void setInterruptThrown()
{
    interruptThrown = true;
}

void _interrupted()
{
    /* Block user interrupts while an exception is being handled.
       Throwing an exception while another exception is being handled
       kills the program! */
    if (!interruptThrown && !std::uncaught_exception()) {
        interruptThrown = true;
        throw Interrupted("interrupted by the user");
    }
}


//////////////////////////////////////////////////////////////////////


template<class C> C tokenizeString(const string & s, const string & separators)
{
    C result;
    string::size_type pos = s.find_first_not_of(separators, 0);
    while (pos != string::npos) {
        string::size_type end = s.find_first_of(separators, pos + 1);
        if (end == string::npos) end = s.size();
        string token(s, pos, end - pos);
        result.insert(result.end(), token);
        pos = s.find_first_not_of(separators, end);
    }
    return result;
}

template Strings tokenizeString(const string & s, const string & separators);
template StringSet tokenizeString(const string & s, const string & separators);
template vector<string> tokenizeString(const string & s, const string & separators);


string chomp(const string & s)
{
    size_t i = s.find_last_not_of(" \n\r\t");
    return i == string::npos ? "" : string(s, 0, i + 1);
}


string trim(const string & s, const string & whitespace)
{
    auto i = s.find_first_not_of(whitespace);
    if (i == string::npos) return "";
    auto j = s.find_last_not_of(whitespace);
    return string(s, i, j == string::npos ? j : j - i + 1);
}


string replaceStrings(const std::string & s,
    const std::string & from, const std::string & to)
{
    if (from.empty()) return s;
    string res = s;
    size_t pos = 0;
    while ((pos = res.find(from, pos)) != std::string::npos) {
        res.replace(pos, from.size(), to);
        pos += to.size();
    }
    return res;
}


string statusToString(int status)
{
    if (!WIFEXITED(status) || WEXITSTATUS(status) != 0) {
        if (WIFEXITED(status))
            return (format("failed with exit code %1%") % WEXITSTATUS(status)).str();
        else if (WIFSIGNALED(status)) {
            int sig = WTERMSIG(status);
#if HAVE_STRSIGNAL
            const char * description = strsignal(sig);
            return (format("failed due to signal %1% (%2%)") % sig % description).str();
#else
            return (format("failed due to signal %1%") % sig).str();
#endif
        }
        else
            return "died abnormally";
    } else return "succeeded";
}


bool statusOk(int status)
{
    return WIFEXITED(status) && WEXITSTATUS(status) == 0;
}


bool hasPrefix(const string & s, const string & prefix)
{
    return s.compare(0, prefix.size(), prefix) == 0;
}


bool hasSuffix(const string & s, const string & suffix)
{
    return s.size() >= suffix.size() && string(s, s.size() - suffix.size()) == suffix;
}


std::string toLower(const std::string & s)
{
    std::string r(s);
    for (auto & c : r)
        c = std::tolower(c);
    return r;
}


std::string shellEscape(const std::string & s)
{
    std::string r = "'";
    for (auto & i : s)
        if (i == '\'') r += "'\\''"; else r += i;
    r += '\'';
    return r;
}


void ignoreException()
{
    try {
        throw;
    } catch (std::exception & e) {
        printError(format("error (ignored): %1%") % e.what());
    }
}


std::string filterANSIEscapes(const std::string & s, bool filterAll, unsigned int width)
{
    std::string t, e;
    size_t w = 0;
    auto i = s.begin();

    while (w < (size_t) width && i != s.end()) {

        if (*i == '\e') {
            std::string e;
            e += *i++;
            char last = 0;

            if (i != s.end() && *i == '[') {
                e += *i++;
                // eat parameter bytes
                while (i != s.end() && *i >= 0x30 && *i <= 0x3f) e += *i++;
                // eat intermediate bytes
                while (i != s.end() && *i >= 0x20 && *i <= 0x2f) e += *i++;
                // eat final byte
                if (i != s.end() && *i >= 0x40 && *i <= 0x7e) e += last = *i++;
            } else {
                if (i != s.end() && *i >= 0x40 && *i <= 0x5f) e += *i++;
            }

            if (!filterAll && last == 'm')
                t += e;
        }

        else if (*i == '\t') {
            i++; t += ' '; w++;
            while (w < (size_t) width && w % 8) {
                t += ' '; w++;
            }
        }

        else if (*i == '\r')
            // do nothing for now
            i++;

        else {
            t += *i++; w++;
        }
    }

    return t;
}


static char base64Chars[] = "ABCDEFGHIJKLMNOPQRSTUVWXYZabcdefghijklmnopqrstuvwxyz0123456789+/";


string base64Encode(const string & s)
{
    string res;
    int data = 0, nbits = 0;

    for (char c : s) {
        data = data << 8 | (unsigned char) c;
        nbits += 8;
        while (nbits >= 6) {
            nbits -= 6;
            res.push_back(base64Chars[data >> nbits & 0x3f]);
        }
    }

    if (nbits) res.push_back(base64Chars[data << (6 - nbits) & 0x3f]);
    while (res.size() % 4) res.push_back('=');

    return res;
}


string base64Decode(const string & s)
{
    bool init = false;
    char decode[256];
    if (!init) {
        // FIXME: not thread-safe.
        memset(decode, -1, sizeof(decode));
        for (int i = 0; i < 64; i++)
            decode[(int) base64Chars[i]] = i;
        init = true;
    }

    string res;
    unsigned int d = 0, bits = 0;

    for (char c : s) {
        if (c == '=') break;
        if (c == '\n') continue;

        char digit = decode[(unsigned char) c];
        if (digit == -1)
            throw Error("invalid character in Base64 string");

        bits += 6;
        d = d << 6 | digit;
        if (bits >= 8) {
            res.push_back(d >> (bits - 8) & 0xff);
            bits -= 8;
        }
    }

    return res;
}


void callFailure(const std::function<void(std::exception_ptr exc)> & failure, std::exception_ptr exc)
{
    try {
        failure(exc);
    } catch (std::exception & e) {
        printError(format("uncaught exception: %s") % e.what());
        abort();
    }
}


static Sync<std::pair<unsigned short, unsigned short>> windowSize{{0, 0}};


static void updateWindowSize()
{
    struct winsize ws;
    if (ioctl(1, TIOCGWINSZ, &ws) == 0) {
        auto windowSize_(windowSize.lock());
        windowSize_->first = ws.ws_row;
        windowSize_->second = ws.ws_col;
    }
}


std::pair<unsigned short, unsigned short> getWindowSize()
{
    return *windowSize.lock();
}


static Sync<std::list<std::function<void()>>> _interruptCallbacks;

static void signalHandlerThread(sigset_t set)
{
    while (true) {
        int signal = 0;
        sigwait(&set, &signal);

        if (signal == SIGINT || signal == SIGTERM || signal == SIGHUP)
            triggerInterrupt();

        else if (signal == SIGWINCH) {
            updateWindowSize();
        }
    }
}

void triggerInterrupt()
{
    _isInterrupted = true;

    {
        auto interruptCallbacks(_interruptCallbacks.lock());
        for (auto & callback : *interruptCallbacks) {
            try {
                callback();
            } catch (...) {
                ignoreException();
            }
        }
    }
}

static sigset_t savedSignalMask;

void startSignalHandlerThread()
{
    updateWindowSize();

    if (sigprocmask(SIG_BLOCK, nullptr, &savedSignalMask))
        throw SysError("quering signal mask");

    sigset_t set;
    sigemptyset(&set);
    sigaddset(&set, SIGINT);
    sigaddset(&set, SIGTERM);
    sigaddset(&set, SIGHUP);
    sigaddset(&set, SIGPIPE);
    sigaddset(&set, SIGWINCH);
    if (pthread_sigmask(SIG_BLOCK, &set, nullptr))
        throw SysError("blocking signals");

    std::thread(signalHandlerThread, set).detach();
}

void restoreSignals()
{
    if (sigprocmask(SIG_SETMASK, &savedSignalMask, nullptr))
        throw SysError("restoring signals");
}

/* RAII helper to automatically deregister a callback. */
struct InterruptCallbackImpl : InterruptCallback
{
    std::list<std::function<void()>>::iterator it;
    ~InterruptCallbackImpl() override
    {
        _interruptCallbacks.lock()->erase(it);
    }
};

std::unique_ptr<InterruptCallback> createInterruptCallback(std::function<void()> callback)
{
    auto interruptCallbacks(_interruptCallbacks.lock());
    interruptCallbacks->push_back(callback);

    auto res = std::make_unique<InterruptCallbackImpl>();
    res->it = interruptCallbacks->end();
    res->it--;

    return std::unique_ptr<InterruptCallback>(res.release());
}

}<|MERGE_RESOLUTION|>--- conflicted
+++ resolved
@@ -475,7 +475,6 @@
 }
 
 
-<<<<<<< HEAD
 std::pair<AutoCloseFD, Path> createTempFile(const Path & prefix)
 {
     Path tmpl(getEnv("TMPDIR", "/tmp") + "/" + prefix + ".XXXXXX");
@@ -484,7 +483,9 @@
     if (!fd)
         throw SysError("creating temporary file '%s'", tmpl);
     return {std::move(fd), tmpl};
-=======
+}
+
+
 std::string getUserName()
 {
     auto pw = getpwuid(geteuid());
@@ -492,7 +493,6 @@
     if (name.empty())
         throw Error("cannot figure out user name");
     return name;
->>>>>>> c3aaf3b8
 }
 
 
