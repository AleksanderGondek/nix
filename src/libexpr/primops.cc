#include "archive.hh"
#include "derivations.hh"
#include "download.hh"
#include "eval-inline.hh"
#include "eval.hh"
#include "globals.hh"
#include "json-to-value.hh"
#include "names.hh"
#include "store-api.hh"
#include "util.hh"
#include "json.hh"
#include "value-to-json.hh"
#include "value-to-xml.hh"
#include "primops.hh"

#include <sys/types.h>
#include <sys/stat.h>
#include <unistd.h>

#include <algorithm>
#include <cstring>
#include <regex>
#include <dlfcn.h>


namespace nix {


/*************************************************************
 * Miscellaneous
 *************************************************************/


/* Decode a context string ‘!<name>!<path>’ into a pair <path,
   name>. */
std::pair<string, string> decodeContext(const string & s)
{
    if (s.at(0) == '!') {
        size_t index = s.find("!", 1);
        return std::pair<string, string>(string(s, index + 1), string(s, 1, index - 1));
    } else
        return std::pair<string, string>(s.at(0) == '/' ? s : string(s, 1), "");
}


InvalidPathError::InvalidPathError(const Path & path) :
    EvalError("path '%s' is not valid", path), path(path) {}

void EvalState::realiseContext(const PathSet & context)
{
    std::vector<StorePathWithOutputs> drvs;

    for (auto & i : context) {
        std::pair<string, string> decoded = decodeContext(i);
        auto ctx = store->parseStorePath(decoded.first);
        if (!store->isValidPath(ctx))
            throw InvalidPathError(store->printStorePath(ctx));
        if (!decoded.second.empty() && ctx.isDerivation()) {
            drvs.push_back(StorePathWithOutputs{ctx.clone(), {decoded.second}});

            /* Add the output of this derivation to the allowed
               paths. */
            if (allowedPaths) {
                auto drv = store->derivationFromPath(store->parseStorePath(decoded.first));
                DerivationOutputs::iterator i = drv.outputs.find(decoded.second);
                if (i == drv.outputs.end())
                    throw Error("derivation '%s' does not have an output named '%s'", decoded.first, decoded.second);
                allowedPaths->insert(store->printStorePath(i->second.path));
            }
        }
    }

    if (drvs.empty()) return;

    if (!evalSettings.enableImportFromDerivation)
        throw EvalError("attempted to realize '%1%' during evaluation but 'allow-import-from-derivation' is false",
            store->printStorePath(drvs.begin()->path));

    /* For performance, prefetch all substitute info. */
    StorePathSet willBuild, willSubstitute, unknown;
    unsigned long long downloadSize, narSize;
    store->queryMissing(drvs, willBuild, willSubstitute, unknown, downloadSize, narSize);
    store->buildPaths(drvs);
}


/* Load and evaluate an expression from path specified by the
   argument. */
static void prim_scopedImport(EvalState & state, const Pos & pos, Value * * args, Value & v)
{
    PathSet context;
    Path path = state.coerceToPath(pos, *args[1], context);

    try {
        state.realiseContext(context);
    } catch (InvalidPathError & e) {
        throw EvalError(format("cannot import '%1%', since path '%2%' is not valid, at %3%")
            % path % e.path % pos);
    }

    Path realPath = state.checkSourcePath(state.toRealPath(path, context));

<<<<<<< HEAD
    if (state.store->isStorePath(path) && state.store->isValidPath(path) && isDerivation(path)) {
        Derivation drv = readDerivation(realPath);
        auto w = state.allocValue();
=======
    // FIXME
    if (state.store->isStorePath(path) && state.store->isValidPath(state.store->parseStorePath(path)) && isDerivation(path)) {
        Derivation drv = readDerivation(*state.store, realPath);
        Value & w = *state.allocValue();
>>>>>>> 94c93437
        state.mkAttrs(w, 3 + drv.outputs.size());
        auto v2 = state.allocAttr(w, state.sDrvPath);
        mkString(*v2, path, {"=" + path});
        v2 = state.allocAttr(w, state.sName);
        mkString(*v2, drv.env["name"]);
        auto outputsVal = state.allocAttr(w, state.symbols.create("outputs"));
        state.mkList(*outputsVal, drv.outputs.size());
        unsigned int outputs_index = 0;

        for (const auto & o : drv.outputs) {
            v2 = state.allocAttr(w, state.symbols.create(o.first));
            mkString(*v2, state.store->printStorePath(o.second.path), {"!" + o.first + "!" + path});
            outputsVal->listElems()[outputs_index] = state.allocValue();
            mkString(*(outputsVal->listElems()[outputs_index++]), o.first);
        }
        w->attrs->sort();
        auto fun = state.allocValue();
        state.evalFile(settings.nixDataDir + "/nix/corepkgs/imported-drv-to-derivation.nix", fun);
        state.forceFunction(fun, pos);
        mkApp(v, fun, w);
        state.forceAttrs(v, pos);
    } else {
        state.forceAttrs(*args[0]);
        if (args[0]->attrs->empty())
            state.evalFile(realPath, v);
        else {
            auto env = state.allocEnv(args[0]->attrs->size());
            env->up = state.baseEnv;

            StaticEnv staticEnv(false, &state.staticBaseEnv);

            unsigned int displ = 0;
            for (auto & attr : *args[0]->attrs) {
                staticEnv.vars[attr.name] = displ;
                env->values[displ++] = attr.value;
            }

            printTalkative("evaluating file '%1%'", realPath);
            Expr * e = state.parseExprFromFile(resolveExprPath(realPath), staticEnv);

            e->eval(state, *env, v);
        }
    }
}


/* Want reasonable symbol names, so extern C */
/* !!! Should we pass the Pos or the file name too? */
extern "C" typedef void (*ValueInitializer)(EvalState & state, Value & v);

/* Load a ValueInitializer from a DSO and return whatever it initializes */
void prim_importNative(EvalState & state, const Pos & pos, Value * * args, Value & v)
{
    PathSet context;
    Path path = state.coerceToPath(pos, *args[0], context);

    try {
        state.realiseContext(context);
    } catch (InvalidPathError & e) {
        throw EvalError(format("cannot import '%1%', since path '%2%' is not valid, at %3%")
            % path % e.path % pos);
    }

    path = state.checkSourcePath(path);

    string sym = state.forceStringNoCtx(*args[1], pos);

    void *handle = dlopen(path.c_str(), RTLD_LAZY | RTLD_LOCAL);
    if (!handle)
        throw EvalError(format("could not open '%1%': %2%") % path % dlerror());

    dlerror();
    ValueInitializer func = (ValueInitializer) dlsym(handle, sym.c_str());
    if(!func) {
        char *message = dlerror();
        if (message)
            throw EvalError(format("could not load symbol '%1%' from '%2%': %3%") % sym % path % message);
        else
            throw EvalError(format("symbol '%1%' from '%2%' resolved to NULL when a function pointer was expected")
                    % sym % path);
    }

    (func)(state, v);

    /* We don't dlclose because v may be a primop referencing a function in the shared object file */
}


/* Execute a program and parse its output */
void prim_exec(EvalState & state, const Pos & pos, Value * * args, Value & v)
{
    state.forceList(*args[0], pos);
    auto elems = args[0]->listElems();
    auto count = args[0]->listSize();
    if (count == 0) {
        throw EvalError(format("at least one argument to 'exec' required, at %1%") % pos);
    }
    PathSet context;
    auto program = state.coerceToString(pos, *elems[0], context, false, false);
    Strings commandArgs;
    for (unsigned int i = 1; i < args[0]->listSize(); ++i) {
        commandArgs.emplace_back(state.coerceToString(pos, *elems[i], context, false, false));
    }
    try {
        state.realiseContext(context);
    } catch (InvalidPathError & e) {
        throw EvalError(format("cannot execute '%1%', since path '%2%' is not valid, at %3%")
            % program % e.path % pos);
    }

    auto output = runProgram(program, true, commandArgs);
    Expr * parsed;
    try {
        parsed = state.parseExprFromString(output, pos.file);
    } catch (Error & e) {
        e.addPrefix(format("While parsing the output from '%1%', at %2%\n") % program % pos);
        throw;
    }
    try {
        state.eval(parsed, v);
    } catch (Error & e) {
        e.addPrefix(format("While evaluating the output from '%1%', at %2%\n") % program % pos);
        throw;
    }
}


/* Return a string representing the type of the expression. */
static void prim_typeOf(EvalState & state, const Pos & pos, Value * * args, Value & v)
{
    state.forceValue(*args[0]);
    string t;
    switch (args[0]->type) {
        case tInt: t = "int"; break;
        case tBool: t = "bool"; break;
        case tShortString:
        case tStaticString:
        case tLongString:
            t = "string"; break;
        case tPath: t = "path"; break;
        case tNull: t = "null"; break;
        case tAttrs: t = "set"; break;
        case tList0: case tList1: case tList2: case tListN: t = "list"; break;
        case tLambda:
        case tPrimOp:
        case tPrimOpApp:
            t = "lambda";
            break;
#if 0
        case tExternal:
            t = args[0]->external->typeOf();
            break;
#endif
        case tFloat: t = "float"; break;
        default: abort();
    }
    mkString(v, state.symbols.create(t));
}


/* Determine whether the argument is the null value. */
static void prim_isNull(EvalState & state, const Pos & pos, Value * * args, Value & v)
{
    state.forceValue(*args[0]);
    mkBool(v, args[0]->type == tNull);
}


/* Determine whether the argument is a function. */
static void prim_isFunction(EvalState & state, const Pos & pos, Value * * args, Value & v)
{
    state.forceValue(*args[0]);
    bool res;
    switch (args[0]->type) {
        case tLambda:
        case tPrimOp:
        case tPrimOpApp:
            res = true;
            break;
        default:
            res = false;
            break;
    }
    mkBool(v, res);
}


/* Determine whether the argument is an integer. */
static void prim_isInt(EvalState & state, const Pos & pos, Value * * args, Value & v)
{
    state.forceValue(*args[0]);
    mkBool(v, args[0]->type == tInt);
}

/* Determine whether the argument is a float. */
static void prim_isFloat(EvalState & state, const Pos & pos, Value * * args, Value & v)
{
    state.forceValue(*args[0]);
    mkBool(v, args[0]->type == tFloat);
}

/* Determine whether the argument is a string. */
static void prim_isString(EvalState & state, const Pos & pos, Value * * args, Value & v)
{
    state.forceValue(*args[0]);
    mkBool(v, args[0]->isString());
}


/* Determine whether the argument is a Boolean. */
static void prim_isBool(EvalState & state, const Pos & pos, Value * * args, Value & v)
{
    state.forceValue(*args[0]);
    mkBool(v, args[0]->type == tBool);
}

/* Determine whether the argument is a path. */
static void prim_isPath(EvalState & state, const Pos & pos, Value * * args, Value & v)
{
    state.forceValue(*args[0]);
    mkBool(v, args[0]->type == tPath);
}

struct CompareValues
{
    bool operator () (const Value * v1, const Value * v2) const
    {
        if (v1->type == tFloat && v2->type == tInt)
            return v1->fpoint < v2->integer;
        if (v1->type == tInt && v2->type == tFloat)
            return v1->integer < v2->fpoint;
        if (v1->isString() && v2->isString())
            return strcmp(v1->getString(), v2->getString()) < 0;
        if (v1->type != v2->type)
            throw EvalError(format("cannot compare %1% with %2%") % showType(*v1) % showType(*v2));
        switch (v1->type) {
            case tInt:
                return v1->integer < v2->integer;
            case tFloat:
                return v1->fpoint < v2->fpoint;
            case tPath:
                return strcmp(v1->path->s, v2->path->s) < 0;
            default:
                throw EvalError(format("cannot compare %1% with %2%") % showType(*v1) % showType(*v2));
        }
    }
};


typedef list<Ptr<Value>> ValueList;


static void prim_genericClosure(EvalState & state, const Pos & pos, Value * * args, Value & v)
{
    state.forceAttrs(*args[0], pos);

    /* Get the start set. */
    Bindings::iterator startSet =
        args[0]->attrs->find(state.symbols.create("startSet"));
    if (startSet == args[0]->attrs->end())
        throw EvalError(format("attribute 'startSet' required, at %1%") % pos);
    state.forceList(*startSet->value, pos);

    ValueList workSet;
    for (unsigned int n = 0; n < startSet->value->listSize(); ++n)
        workSet.push_back(startSet->value->listElems()[n]);

    /* Get the operator. */
    Bindings::iterator op =
        args[0]->attrs->find(state.symbols.create("operator"));
    if (op == args[0]->attrs->end())
        throw EvalError(format("attribute 'operator' required, at %1%") % pos);
    state.forceValue(*op->value);

    /* Construct the closure by applying the operator to element of
       `workSet', adding the result to `workSet', continuing until
       no new elements are found. */
    ValueList res;
    // `doneKeys' doesn't need to be a GC root, because its values are
    // reachable from res. FIXME: dubious.
    set<Value *, CompareValues> doneKeys;
    while (!workSet.empty()) {
        auto e = *(workSet.begin());
        workSet.pop_front();

        state.forceAttrs(*e, pos);

        Bindings::iterator key =
            e->attrs->find(state.symbols.create("key"));
        if (key == e->attrs->end())
            throw EvalError(format("attribute 'key' required, at %1%") % pos);
        state.forceValue(*key->value);

<<<<<<< HEAD
        if (doneKeys.count(key->value)) continue;
        doneKeys.insert(key->value);
=======
        if (!doneKeys.insert(key->value).second) continue;
>>>>>>> 94c93437
        res.push_back(e);

        /* Call the `operator' function with `e' as argument. */
        Root<Value> call;
        mkApp(call, *op->value, *e);
        state.forceList(call, pos);

        /* Add the values returned by the operator to the work set. */
        for (unsigned int n = 0; n < call->listSize(); ++n) {
            state.forceValue(*call->listElems()[n]);
            workSet.push_back(call->listElems()[n]);
        }
    }

    /* Create the result list. */
    state.mkList(v, res.size());
    unsigned int n = 0;
    for (auto & i : res)
        v.listElems()[n++] = i;
}


static void prim_abort(EvalState & state, const Pos & pos, Value * * args, Value & v)
{
    PathSet context;
    string s = state.coerceToString(pos, *args[0], context);
    throw Abort(format("evaluation aborted with the following error message: '%1%'") % s);
}


static void prim_throw(EvalState & state, const Pos & pos, Value * * args, Value & v)
{
    PathSet context;
    string s = state.coerceToString(pos, *args[0], context);
    throw ThrownError(s);
}


static void prim_addErrorContext(EvalState & state, const Pos & pos, Value * * args, Value & v)
{
    try {
        state.forceValue(*args[1]);
        v = *args[1];
    } catch (Error & e) {
        PathSet context;
        e.addPrefix(format("%1%\n") % state.coerceToString(pos, *args[0], context));
        throw;
    }
}


/* Try evaluating the argument. Success => {success=true; value=something;},
 * else => {success=false; value=false;} */
static void prim_tryEval(EvalState & state, const Pos & pos, Value * * args, Value & v)
{
    state.mkAttrs(v, 2);
    try {
        state.forceValue(*args[0]);
        v.attrs->push_back(Attr(state.sValue, args[0]));
        mkBool(*state.allocAttr(v, state.symbols.create("success")), true);
    } catch (AssertionError & e) {
        mkBool(*state.allocAttr(v, state.sValue), false);
        mkBool(*state.allocAttr(v, state.symbols.create("success")), false);
    }
    v.attrs->sort();
}


/* Return an environment variable.  Use with care. */
static void prim_getEnv(EvalState & state, const Pos & pos, Value * * args, Value & v)
{
    string name = state.forceStringNoCtx(*args[0], pos);
    mkString(v, evalSettings.restrictEval || evalSettings.pureEval ? "" : getEnv(name).value_or(""));
}


/* Evaluate the first argument, then return the second argument. */
static void prim_seq(EvalState & state, const Pos & pos, Value * * args, Value & v)
{
    state.forceValue(*args[0]);
    state.forceValue(*args[1]);
    v = *args[1];
}


/* Evaluate the first argument deeply (i.e. recursing into lists and
   attrsets), then return the second argument. */
static void prim_deepSeq(EvalState & state, const Pos & pos, Value * * args, Value & v)
{
    state.forceValueDeep(*args[0]);
    state.forceValue(*args[1]);
    v = *args[1];
}


/* Evaluate the first expression and print it on standard error.  Then
   return the second expression.  Useful for debugging. */
static void prim_trace(EvalState & state, const Pos & pos, Value * * args, Value & v)
{
    state.forceValue(*args[0]);
    if (args[0]->isString())
        printError("trace: %s", args[0]->getString());
    else
        printError("trace: %s", *args[0]);
    state.forceValue(*args[1]);
    v = *args[1];
}


/*************************************************************
 * Derivations
 *************************************************************/


/* Construct (as a unobservable side effect) a Nix derivation
   expression that performs the derivation described by the argument
   set.  Returns the original set extended with the following
   attributes: `outPath' containing the primary output path of the
   derivation; `drvPath' containing the path of the Nix expression;
   and `type' set to `derivation' to indicate that this is a
   derivation. */
static void prim_derivationStrict(EvalState & state, const Pos & pos, Value * * args, Value & v)
{
    state.forceAttrs(*args[0], pos);

    /* Figure out the name first (for stack backtraces). */
    Bindings::iterator attr = args[0]->attrs->find(state.sName);
    if (attr == args[0]->attrs->end())
        throw EvalError(format("required attribute 'name' missing, at %1%") % pos);
    string drvName;
    Pos & posDrvName(*attr->pos);
    try {
        drvName = state.forceStringNoCtx(*attr->value, pos);
    } catch (Error & e) {
        e.addPrefix(format("while evaluating the derivation attribute 'name' at %1%:\n") % posDrvName);
        throw;
    }

    /* Check whether attributes should be passed as a JSON file. */
    std::ostringstream jsonBuf;
    std::unique_ptr<JSONObject> jsonObject;
    attr = args[0]->attrs->find(state.sStructuredAttrs);
    if (attr != args[0]->attrs->end() && state.forceBool(*attr->value, pos))
        jsonObject = std::make_unique<JSONObject>(jsonBuf);

    /* Check whether null attributes should be ignored. */
    bool ignoreNulls = false;
    attr = args[0]->attrs->find(state.sIgnoreNulls);
    if (attr != args[0]->attrs->end())
        ignoreNulls = state.forceBool(*attr->value, pos);

    /* Build the derivation expression by processing the attributes. */
    Derivation drv;

    PathSet context;

    std::optional<std::string> outputHash;
    std::string outputHashAlgo;
    bool outputHashRecursive = false;

    StringSet outputs;
    outputs.insert("out");

    for (auto & i : args[0]->attrs->lexicographicOrder()) {
        if (i->name == state.sIgnoreNulls) continue;
        const string & key = i->name;
        vomit("processing attribute '%1%'", key);

        auto handleHashMode = [&](const std::string & s) {
            if (s == "recursive") outputHashRecursive = true;
            else if (s == "flat") outputHashRecursive = false;
            else throw EvalError("invalid value '%s' for 'outputHashMode' attribute, at %s", s, posDrvName);
        };

        auto handleOutputs = [&](const Strings & ss) {
            outputs.clear();
            for (auto & j : ss) {
                if (outputs.find(j) != outputs.end())
                    throw EvalError(format("duplicate derivation output '%1%', at %2%") % j % posDrvName);
                /* !!! Check whether j is a valid attribute
                   name. */
                /* Derivations cannot be named ‘drv’, because
                   then we'd have an attribute ‘drvPath’ in
                   the resulting set. */
                if (j == "drv")
                    throw EvalError(format("invalid derivation output name 'drv', at %1%") % posDrvName);
                outputs.insert(j);
            }
            if (outputs.empty())
                throw EvalError(format("derivation cannot have an empty set of outputs, at %1%") % posDrvName);
        };

        try {

            if (ignoreNulls) {
                state.forceValue(*i->value);
                if (i->value->type == tNull) continue;
            }

            /* The `args' attribute is special: it supplies the
               command-line arguments to the builder. */
            if (i->name == state.sArgs) {
                state.forceList(*i->value, pos);
                for (unsigned int n = 0; n < i->value->listSize(); ++n) {
                    string s = state.coerceToString(posDrvName, *i->value->listElems()[n], context, true);
                    drv.args.push_back(s);
                }
            }

            /* All other attributes are passed to the builder through
               the environment. */
            else {

                if (jsonObject) {

                    if (i->name == state.sStructuredAttrs) continue;

                    auto placeholder(jsonObject->placeholder(key));
                    printValueAsJSON(state, true, *i->value, placeholder, context);

                    if (i->name == state.sBuilder)
                        drv.builder = state.forceString(*i->value, context, posDrvName);
                    else if (i->name == state.sSystem)
                        drv.platform = state.forceStringNoCtx(*i->value, posDrvName);
                    else if (i->name == state.sOutputHash)
                        outputHash = state.forceStringNoCtx(*i->value, posDrvName);
                    else if (i->name == state.sOutputHashAlgo)
                        outputHashAlgo = state.forceStringNoCtx(*i->value, posDrvName);
                    else if (i->name == state.sOutputHashMode)
                        handleHashMode(state.forceStringNoCtx(*i->value, posDrvName));
                    else if (i->name == state.sOutputs) {
                        /* Require ‘outputs’ to be a list of strings. */
                        state.forceList(*i->value, posDrvName);
                        Strings ss;
                        for (unsigned int n = 0; n < i->value->listSize(); ++n)
                            ss.emplace_back(state.forceStringNoCtx(*i->value->listElems()[n], posDrvName));
                        handleOutputs(ss);
                    }

                } else {
                    auto s = state.coerceToString(posDrvName, *i->value, context, true);
                    drv.env.emplace(key, s);
                    if (i->name == state.sBuilder) drv.builder = s;
                    else if (i->name == state.sSystem) drv.platform = s;
                    else if (i->name == state.sOutputHash) outputHash = s;
                    else if (i->name == state.sOutputHashAlgo) outputHashAlgo = s;
                    else if (i->name == state.sOutputHashMode) handleHashMode(s);
                    else if (i->name == state.sOutputs)
                        handleOutputs(tokenizeString<Strings>(s));
                }

            }

        } catch (Error & e) {
            e.addPrefix(format("while evaluating the attribute '%1%' of the derivation '%2%' at %3%:\n")
                % key % drvName % posDrvName);
            throw;
        }
    }

    if (jsonObject) {
        jsonObject.reset();
        drv.env.emplace("__json", jsonBuf.str());
    }

    /* Everything in the context of the strings in the derivation
       attributes should be added as dependencies of the resulting
       derivation. */
    for (auto & path : context) {

        /* Paths marked with `=' denote that the path of a derivation
           is explicitly passed to the builder.  Since that allows the
           builder to gain access to every path in the dependency
           graph of the derivation (including all outputs), all paths
           in the graph must be added to this derivation's list of
           inputs to ensure that they are available when the builder
           runs. */
        if (path.at(0) == '=') {
            /* !!! This doesn't work if readOnlyMode is set. */
            StorePathSet refs;
            state.store->computeFSClosure(state.store->parseStorePath(std::string_view(path).substr(1)), refs);
            for (auto & j : refs) {
                drv.inputSrcs.insert(j.clone());
                if (j.isDerivation())
                    drv.inputDrvs[j.clone()] = state.store->queryDerivationOutputNames(j);
            }
        }

        /* Handle derivation outputs of the form ‘!<name>!<path>’. */
        else if (path.at(0) == '!') {
            std::pair<string, string> ctx = decodeContext(path);
            drv.inputDrvs[state.store->parseStorePath(ctx.first)].insert(ctx.second);
        }

        /* Otherwise it's a source file. */
        else
            drv.inputSrcs.insert(state.store->parseStorePath(path));
    }

    /* Do we have all required attributes? */
    if (drv.builder == "")
        throw EvalError(format("required attribute 'builder' missing, at %1%") % posDrvName);
    if (drv.platform == "")
        throw EvalError(format("required attribute 'system' missing, at %1%") % posDrvName);

    /* Check whether the derivation name is valid. */
    if (isDerivation(drvName))
        throw EvalError("derivation names are not allowed to end in '%s', at %s", drvExtension, posDrvName);

    if (outputHash) {
        /* Handle fixed-output derivations. */
        if (outputs.size() != 1 || *(outputs.begin()) != "out")
            throw Error(format("multiple outputs are not supported in fixed-output derivations, at %1%") % posDrvName);

        HashType ht = outputHashAlgo.empty() ? htUnknown : parseHashType(outputHashAlgo);
        Hash h(*outputHash, ht);

        auto outPath = state.store->makeFixedOutputPath(outputHashRecursive, h, drvName);
        if (!jsonObject) drv.env["out"] = state.store->printStorePath(outPath);
        drv.outputs.insert_or_assign("out", DerivationOutput(std::move(outPath),
                (outputHashRecursive ? "r:" : "") + printHashType(h.type),
                h.to_string(Base16, false)));
    }

    else {
        /* Compute a hash over the "masked" store derivation, which is
           the final one except that in the list of outputs, the
           output paths are empty strings, and the corresponding
           environment variables have an empty value.  This ensures
           that changes in the set of output names do get reflected in
           the hash. */
        for (auto & i : outputs) {
            if (!jsonObject) drv.env[i] = "";
            drv.outputs.insert_or_assign(i,
                DerivationOutput(StorePath::dummy.clone(), "", ""));
        }

        Hash h = hashDerivationModulo(*state.store, Derivation(drv), true);

        for (auto & i : outputs) {
            auto outPath = state.store->makeOutputPath(i, h, drvName);
            if (!jsonObject) drv.env[i] = state.store->printStorePath(outPath);
            drv.outputs.insert_or_assign(i,
                DerivationOutput(std::move(outPath), "", ""));
        }
    }

    /* Write the resulting term into the Nix store directory. */
    auto drvPath = writeDerivation(state.store, drv, drvName, state.repair);
    auto drvPathS = state.store->printStorePath(drvPath);

<<<<<<< HEAD
    if (state.derivationHook) state.derivationHook(drvPath, drv);

    printMsg(lvlChatty, format("instantiated '%1%' -> '%2%'")
        % drvName % drvPath);
=======
    printMsg(lvlChatty, "instantiated '%1%' -> '%2%'", drvName, drvPathS);
>>>>>>> 94c93437

    /* Optimisation, but required in read-only mode! because in that
       case we don't actually write store derivations, so we can't
       read them later. */
    drvHashes.insert_or_assign(drvPath.clone(),
        hashDerivationModulo(*state.store, Derivation(drv), false));

    state.mkAttrs(v, 1 + drv.outputs.size());
    mkString(*state.allocAttr(v, state.sDrvPath), drvPathS, {"=" + drvPathS});
    for (auto & i : drv.outputs) {
        mkString(*state.allocAttr(v, state.symbols.create(i.first)),
            state.store->printStorePath(i.second.path), {"!" + i.first + "!" + drvPathS});
    }
    v.attrs->sort();
}


/* Return a placeholder string for the specified output that will be
   substituted by the corresponding output path at build time. For
   example, 'placeholder "out"' returns the string
   /1rz4g4znpzjwh1xymhjpm42vipw92pr73vdgl6xs1hycac8kf2n9. At build
   time, any occurence of this string in an derivation attribute will
   be replaced with the concrete path in the Nix store of the output
   ‘out’. */
static void prim_placeholder(EvalState & state, const Pos & pos, Value * * args, Value & v)
{
    mkString(v, hashPlaceholder(state.forceStringNoCtx(*args[0], pos)));
}


/*************************************************************
 * Paths
 *************************************************************/


/* Convert the argument to a path.  !!! obsolete? */
static void prim_toPath(EvalState & state, const Pos & pos, Value * * args, Value & v)
{
    PathSet context;
    Path path = state.coerceToPath(pos, *args[0], context);
    mkString(v, canonPath(path), context);
}


/* Allow a valid store path to be used in an expression.  This is
   useful in some generated expressions such as in nix-push, which
   generates a call to a function with an already existing store path
   as argument.  You don't want to use `toPath' here because it copies
   the path to the Nix store, which yields a copy like
   /nix/store/newhash-oldhash-oldname.  In the past, `toPath' had
   special case behaviour for store paths, but that created weird
   corner cases. */
static void prim_storePath(EvalState & state, const Pos & pos, Value * * args, Value & v)
{
    PathSet context;
    Path path = state.checkSourcePath(state.coerceToPath(pos, *args[0], context));
    /* Resolve symlinks in ‘path’, unless ‘path’ itself is a symlink
       directly in the store.  The latter condition is necessary so
       e.g. nix-push does the right thing. */
    if (!state.store->isStorePath(path)) path = canonPath(path, true);
    if (!state.store->isInStore(path))
        throw EvalError(format("path '%1%' is not in the Nix store, at %2%") % path % pos);
    Path path2 = state.store->toStorePath(path);
    if (!settings.readOnlyMode)
        state.store->ensurePath(state.store->parseStorePath(path2));
    context.insert(path2);
    mkString(v, path, context);
}


static void prim_pathExists(EvalState & state, const Pos & pos, Value * * args, Value & v)
{
    PathSet context;
    Path path = state.coerceToPath(pos, *args[0], context);
    try {
        state.realiseContext(context);
    } catch (InvalidPathError & e) {
        throw EvalError(format(
                "cannot check the existence of '%1%', since path '%2%' is not valid, at %3%")
            % path % e.path % pos);
    }

    try {
        mkBool(v, pathExists(state.checkSourcePath(path)));
    } catch (SysError & e) {
        /* Don't give away info from errors while canonicalising
           ‘path’ in restricted mode. */
        mkBool(v, false);
    } catch (RestrictedPathError & e) {
        mkBool(v, false);
    }
}


/* Return the base name of the given string, i.e., everything
   following the last slash. */
static void prim_baseNameOf(EvalState & state, const Pos & pos, Value * * args, Value & v)
{
    PathSet context;
    mkString(v, baseNameOf(state.coerceToString(pos, *args[0], context, false, false)), context);
}


/* Return the directory of the given path, i.e., everything before the
   last slash.  Return either a path or a string depending on the type
   of the argument. */
static void prim_dirOf(EvalState & state, const Pos & pos, Value * * args, Value & v)
{
    PathSet context;
    Path dir = dirOf(state.coerceToString(pos, *args[0], context, false, false));
    if (args[0]->type == tPath) mkPath(v, dir.c_str()); else mkString(v, dir, context);
}


/* Return the contents of a file as a string. */
static void prim_readFile(EvalState & state, const Pos & pos, Value * * args, Value & v)
{
    PathSet context;
    Path path = state.coerceToPath(pos, *args[0], context);
    try {
        state.realiseContext(context);
    } catch (InvalidPathError & e) {
        throw EvalError(format("cannot read '%1%', since path '%2%' is not valid, at %3%")
            % path % e.path % pos);
    }
    string s = readFile(state.checkSourcePath(state.toRealPath(path, context)));
    if (s.find((char) 0) != string::npos)
        throw Error(format("the contents of the file '%1%' cannot be represented as a Nix string") % path);
    mkString(v, s.c_str());
}


/* Find a file in the Nix search path. Used to implement <x> paths,
   which are desugared to 'findFile __nixPath "x"'. */
static void prim_findFile(EvalState & state, const Pos & pos, Value * * args, Value & v)
{
    state.forceList(*args[0], pos);

    SearchPath searchPath;

    for (unsigned int n = 0; n < args[0]->listSize(); ++n) {
        Value & v2(*args[0]->listElems()[n]);
        state.forceAttrs(v2, pos);

        string prefix;
        Bindings::iterator i = v2.attrs->find(state.symbols.create("prefix"));
        if (i != v2.attrs->end())
            prefix = state.forceStringNoCtx(*i->value, pos);

        i = v2.attrs->find(state.symbols.create("path"));
        if (i == v2.attrs->end())
            throw EvalError(format("attribute 'path' missing, at %1%") % pos);

        PathSet context;
        string path = state.coerceToString(pos, *i->value, context, false, false);

        try {
            state.realiseContext(context);
        } catch (InvalidPathError & e) {
            throw EvalError(format("cannot find '%1%', since path '%2%' is not valid, at %3%")
                % path % e.path % pos);
        }

        searchPath.emplace_back(prefix, path);
    }

    string path = state.forceStringNoCtx(*args[1], pos);

    mkPath(v, state.checkSourcePath(state.findFile(searchPath, path, pos)).c_str());
}

/* Return the cryptographic hash of a file in base-16. */
static void prim_hashFile(EvalState & state, const Pos & pos, Value * * args, Value & v)
{
    string type = state.forceStringNoCtx(*args[0], pos);
    HashType ht = parseHashType(type);
    if (ht == htUnknown)
      throw Error(format("unknown hash type '%1%', at %2%") % type % pos);

    PathSet context; // discarded
    Path p = state.coerceToPath(pos, *args[1], context);

    mkString(v, hashFile(ht, state.checkSourcePath(p)).to_string(Base16, false), context);
}

/* Read a directory (without . or ..) */
static void prim_readDir(EvalState & state, const Pos & pos, Value * * args, Value & v)
{
    PathSet ctx;
    Path path = state.coerceToPath(pos, *args[0], ctx);
    try {
        state.realiseContext(ctx);
    } catch (InvalidPathError & e) {
        throw EvalError(format("cannot read '%1%', since path '%2%' is not valid, at %3%")
            % path % e.path % pos);
    }

    DirEntries entries = readDirectory(state.checkSourcePath(path));
    state.mkAttrs(v, entries.size());

    auto sRegular = state.symbols.create("regular");
    auto sDirectory = state.symbols.create("directory");
    auto sSymlink = state.symbols.create("symlink");
    auto sUnknown = state.symbols.create("unknown");

    for (auto & ent : entries) {
        auto ent_val = state.allocAttr(v, state.symbols.create(ent.name));
        if (ent.type == DT_UNKNOWN)
            ent.type = getFileType(path + "/" + ent.name);
        mkString(*ent_val,
            ent.type == DT_REG ? sRegular :
            ent.type == DT_DIR ? sDirectory :
            ent.type == DT_LNK ? sSymlink :
            sUnknown);
    }

    v.attrs->sort();
}


/*************************************************************
 * Creating files
 *************************************************************/


/* Convert the argument (which can be any Nix expression) to an XML
   representation returned in a string.  Not all Nix expressions can
   be sensibly or completely represented (e.g., functions). */
static void prim_toXML(EvalState & state, const Pos & pos, Value * * args, Value & v)
{
    std::ostringstream out;
    PathSet context;
    printValueAsXML(state, true, false, *args[0], out, context);
    mkString(v, out.str(), context);
}


/* Convert the argument (which can be any Nix expression) to a JSON
   string.  Not all Nix expressions can be sensibly or completely
   represented (e.g., functions). */
static void prim_toJSON(EvalState & state, const Pos & pos, Value * * args, Value & v)
{
    std::ostringstream out;
    PathSet context;
    printValueAsJSON(state, true, *args[0], out, context);
    mkString(v, out.str(), context);
}


/* Parse a JSON string to a value. */
static void prim_fromJSON(EvalState & state, const Pos & pos, Value * * args, Value & v)
{
    string s = state.forceStringNoCtx(*args[0], pos);
    parseJSON(state, s, v);
}


/* Store a string in the Nix store as a source file that can be used
   as an input by derivations. */
static void prim_toFile(EvalState & state, const Pos & pos, Value * * args, Value & v)
{
    PathSet context;
    string name = state.forceStringNoCtx(*args[0], pos);
    string contents = state.forceString(*args[1], context, pos);

    StorePathSet refs;

    for (auto path : context) {
        if (path.at(0) != '/')
            throw EvalError(format("in 'toFile': the file '%1%' cannot refer to derivation outputs, at %2%") % name % pos);
        refs.insert(state.store->parseStorePath(path));
    }

    auto storePath = state.store->printStorePath(settings.readOnlyMode
        ? state.store->computeStorePathForText(name, contents, refs)
        : state.store->addTextToStore(name, contents, refs, state.repair));

    /* Note: we don't need to add `context' to the context of the
       result, since `storePath' itself has references to the paths
       used in args[1]. */

    mkString(v, storePath, {storePath});
}


static void addPath(EvalState & state, const Pos & pos, const string & name, const Path & path_,
    Value * filterFun, bool recursive, const Hash & expectedHash, Value & v)
{
    const auto path = evalSettings.pureEval && expectedHash ?
        path_ :
        state.checkSourcePath(path_);
    PathFilter filter = filterFun ? ([&](const Path & path) {
        auto st = lstat(path);

        /* Call the filter function.  The first argument is the path,
           the second is a string indicating the type of the file. */
        auto arg1 = state.allocValue();
        mkString(arg1, path);

        Root<Value> fun2;
        state.callFunction(*filterFun, arg1, fun2, noPos);

        auto arg2 = state.allocValue();
        mkString(arg2,
            S_ISREG(st.st_mode) ? "regular" :
            S_ISDIR(st.st_mode) ? "directory" :
            S_ISLNK(st.st_mode) ? "symlink" :
            "unknown" /* not supported, will fail! */);

        Root<Value> res;
        state.callFunction(fun2, arg2, res, noPos);

        return state.forceBool(res, pos);
    }) : defaultPathFilter;

    std::optional<StorePath> expectedStorePath;
    if (expectedHash)
        expectedStorePath = state.store->makeFixedOutputPath(recursive, expectedHash, name);
    Path dstPath;
    if (!expectedHash || !state.store->isValidPath(*expectedStorePath)) {
        dstPath = state.store->printStorePath(settings.readOnlyMode
            ? state.store->computeStorePathForPath(name, path, recursive, htSHA256, filter).first
            : state.store->addToStore(name, path, recursive, htSHA256, filter, state.repair));
        if (expectedHash && expectedStorePath != state.store->parseStorePath(dstPath))
            throw Error("store path mismatch in (possibly filtered) path added from '%s'", path);
    } else
        dstPath = state.store->printStorePath(*expectedStorePath);

    mkString(v, dstPath, {dstPath});
}


static void prim_filterSource(EvalState & state, const Pos & pos, Value * * args, Value & v)
{
    PathSet context;
    Path path = state.coerceToPath(pos, *args[1], context);
    if (!context.empty())
        throw EvalError(format("string '%1%' cannot refer to other paths, at %2%") % path % pos);

    state.forceValue(*args[0]);
    if (args[0]->type != tLambda)
        throw TypeError(format("first argument in call to 'filterSource' is not a function but %1%, at %2%") % showType(*args[0]) % pos);

    addPath(state, pos, std::string(baseNameOf(path)), path, args[0], true, Hash(), v);
}

static void prim_path(EvalState & state, const Pos & pos, Value * * args, Value & v)
{
    state.forceAttrs(*args[0], pos);
    Path path;
    string name;
    Value * filterFun = nullptr;
    auto recursive = true;
    Hash expectedHash;

    for (auto & attr : *args[0]->attrs) {
        const string & n(attr.name);
        if (n == "path") {
            PathSet context;
            path = state.coerceToPath(*attr.pos, *attr.value, context);
            if (!context.empty())
                throw EvalError(format("string '%1%' cannot refer to other paths, at %2%") % path % *attr.pos);
        } else if (attr.name == state.sName)
            name = state.forceStringNoCtx(*attr.value, *attr.pos);
        else if (n == "filter") {
            state.forceValue(*attr.value);
            filterFun = attr.value;
        } else if (n == "recursive")
            recursive = state.forceBool(*attr.value, *attr.pos);
        else if (n == "sha256")
            expectedHash = Hash(state.forceStringNoCtx(*attr.value, *attr.pos), htSHA256);
        else
            throw EvalError(format("unsupported argument '%1%' to 'addPath', at %2%") % attr.name % *attr.pos);
    }
    if (path.empty())
        throw EvalError(format("'path' required, at %1%") % pos);
    if (name.empty())
        name = baseNameOf(path);

    addPath(state, pos, name, path, filterFun, recursive, expectedHash, v);
}


/*************************************************************
 * Sets
 *************************************************************/


/* Return the names of the attributes in a set as a sorted list of
   strings. */
static void prim_attrNames(EvalState & state, const Pos & pos, Value * * args, Value & v)
{
    state.forceAttrs(*args[0], pos);

    state.mkList(v, args[0]->attrs->size());

    size_t n = 0;
    for (auto & i : *args[0]->attrs)
        mkString(*(v.listElems()[n++] = state.allocValue()), i.name);

    std::sort(v.listElems(), v.listElems() + n,
        [](Value * v1, Value * v2) { return strcmp(v1->getString(), v2->getString()) < 0; });
}


/* Return the values of the attributes in a set as a list, in the same
   order as attrNames. */
static void prim_attrValues(EvalState & state, const Pos & pos, Value * * args, Value & v)
{
    state.forceAttrs(*args[0], pos);

    state.mkList(v, args[0]->attrs->size());

    unsigned int n = 0;
    for (auto & i : *args[0]->attrs)
        v.listElems()[n++] = (Value *) &i;

    std::sort(v.listElems(), v.listElems() + n,
        [](Value * v1, Value * v2) { return (string) ((Attr *) v1)->name < (string) ((Attr *) v2)->name; });

    for (unsigned int i = 0; i < n; ++i)
        v.listElems()[i] = ((Attr *) v.listElems()[i])->value;
}


/* Dynamic version of the `.' operator. */
void prim_getAttr(EvalState & state, const Pos & pos, Value * * args, Value & v)
{
    string attr = state.forceStringNoCtx(*args[0], pos);
    state.forceAttrs(*args[1], pos);
    // !!! Should we create a symbol here or just do a lookup?
    Bindings::iterator i = args[1]->attrs->find(state.symbols.create(attr));
    if (i == args[1]->attrs->end())
        throw EvalError(format("attribute '%1%' missing, at %2%") % attr % pos);
    // !!! add to stack trace?
    if (state.countCalls && i->pos) state.attrSelects[*i->pos]++;
    state.forceValue(*i->value);
    v = *i->value;
}


/* Return position information of the specified attribute. */
void prim_unsafeGetAttrPos(EvalState & state, const Pos & pos, Value * * args, Value & v)
{
    string attr = state.forceStringNoCtx(*args[0], pos);
    state.forceAttrs(*args[1], pos);
    Bindings::iterator i = args[1]->attrs->find(state.symbols.create(attr));
    if (i == args[1]->attrs->end())
        mkNull(v);
    else
        state.mkPos(v, i->pos);
}


/* Dynamic version of the `?' operator. */
static void prim_hasAttr(EvalState & state, const Pos & pos, Value * * args, Value & v)
{
    string attr = state.forceStringNoCtx(*args[0], pos);
    state.forceAttrs(*args[1], pos);
    mkBool(v, args[1]->attrs->find(state.symbols.create(attr)) != args[1]->attrs->end());
}


/* Determine whether the argument is a set. */
static void prim_isAttrs(EvalState & state, const Pos & pos, Value * * args, Value & v)
{
    state.forceValue(*args[0]);
    mkBool(v, args[0]->type == tAttrs);
}


static void prim_removeAttrs(EvalState & state, const Pos & pos, Value * * args, Value & v)
{
    state.forceAttrs(*args[0], pos);
    state.forceList(*args[1], pos);

    /* Get the attribute names to be removed. */
    std::set<Symbol> names;
    for (unsigned int i = 0; i < args[1]->listSize(); ++i)
        names.insert(state.symbols.create(
                state.forceStringNoCtx(*args[1]->listElems()[i], pos)));

    /* Copy all attributes not in that set.  Note that we don't need
       to sort v.attrs because it's a subset of an already sorted
       vector. */
    state.mkAttrs(v, args[0]->attrs->size());
    for (auto & i : *args[0]->attrs) {
        if (names.find(i.name) == names.end())
            v.attrs->push_back(i);
    }
}


/* Builds a set from a list specifying (name, value) pairs.  To be
   precise, a list [{name = "name1"; value = value1;} ... {name =
   "nameN"; value = valueN;}] is transformed to {name1 = value1;
   ... nameN = valueN;}.  In case of duplicate occurences of the same
   name, the first takes precedence. */
static void prim_listToAttrs(EvalState & state, const Pos & pos, Value * * args, Value & v)
{
    state.forceList(*args[0], pos);

    state.mkAttrs(v, args[0]->listSize());

    std::set<Symbol> seen;

    for (unsigned int i = 0; i < args[0]->listSize(); ++i) {
        Value & v2(*args[0]->listElems()[i]);
        state.forceAttrs(v2, pos);

        Bindings::iterator j = v2.attrs->find(state.sName);
        if (j == v2.attrs->end())
            throw TypeError(format("'name' attribute missing in a call to 'listToAttrs', at %1%") % pos);
        string name = state.forceStringNoCtx(*j->value, pos);

        Symbol sym = state.symbols.create(name);
        if (seen.insert(sym).second) {
            Bindings::iterator j2 = v2.attrs->find(state.symbols.create(state.sValue));
            if (j2 == v2.attrs->end())
                throw TypeError(format("'value' attribute missing in a call to 'listToAttrs', at %1%") % pos);

            v.attrs->push_back(Attr(sym, j2->value, j2->pos));
        }
    }

    v.attrs->sort();
}


/* Return the right-biased intersection of two sets as1 and as2,
   i.e. a set that contains every attribute from as2 that is also a
   member of as1. */
static void prim_intersectAttrs(EvalState & state, const Pos & pos, Value * * args, Value & v)
{
    state.forceAttrs(*args[0], pos);
    state.forceAttrs(*args[1], pos);

    state.mkAttrs(v, std::min(args[0]->attrs->size(), args[1]->attrs->size()));

    for (auto & i : *args[0]->attrs) {
        Bindings::iterator j = args[1]->attrs->find(i.name);
        if (j != args[1]->attrs->end())
            v.attrs->push_back(*j);
    }
}


/* Collect each attribute named `attr' from a list of attribute sets.
   Sets that don't contain the named attribute are ignored.

   Example:
     catAttrs "a" [{a = 1;} {b = 0;} {a = 2;}]
     => [1 2]
*/
static void prim_catAttrs(EvalState & state, const Pos & pos, Value * * args, Value & v)
{
    Symbol attrName = state.symbols.create(state.forceStringNoCtx(*args[0], pos));
    state.forceList(*args[1], pos);

    Value * res[args[1]->listSize()];
    unsigned int found = 0;

    for (unsigned int n = 0; n < args[1]->listSize(); ++n) {
        Value & v2(*args[1]->listElems()[n]);
        state.forceAttrs(v2, pos);
        Bindings::iterator i = v2.attrs->find(attrName);
        if (i != v2.attrs->end())
            res[found++] = i->value;
    }

    state.mkList(v, found);
    for (unsigned int n = 0; n < found; ++n)
        v.listElems()[n] = res[n];
}


/* Return a set containing the names of the formal arguments expected
   by the function `f'.  The value of each attribute is a Boolean
   denoting whether the corresponding argument has a default value.  For instance,

      functionArgs ({ x, y ? 123}: ...)
   => { x = false; y = true; }

   "Formal argument" here refers to the attributes pattern-matched by
   the function.  Plain lambdas are not included, e.g.

      functionArgs (x: ...)
   => { }
*/
static void prim_functionArgs(EvalState & state, const Pos & pos, Value * * args, Value & v)
{
    state.forceValue(*args[0]);
    if (args[0]->type != tLambda)
        throw TypeError(format("'functionArgs' requires a function, at %1%") % pos);

    if (!args[0]->lambda.fun->matchAttrs) {
        state.mkAttrs(v, 0);
        return;
    }

    state.mkAttrs(v, args[0]->lambda.fun->formals->formals.size());
    for (auto & i : args[0]->lambda.fun->formals->formals)
        // !!! should optimise booleans (allocate only once)
        mkBool(*state.allocAttr(v, i.name), i.def);
    v.attrs->sort();
}


/* Apply a function to every element of an attribute set. */
static void prim_mapAttrs(EvalState & state, const Pos & pos, Value * * args, Value & v)
{
    state.forceAttrs(*args[1], pos);

    state.mkAttrs(v, args[1]->attrs->size());

    for (auto & i : *args[1]->attrs) {
        auto vName = state.allocValue();
        auto vFun2 = state.allocValue();
        mkString(*vName, i.name);
        mkApp(*vFun2, *args[0], *vName);
        mkApp(*state.allocAttr(v, i.name), *vFun2, *i.value);
    }
}



/*************************************************************
 * Lists
 *************************************************************/


/* Determine whether the argument is a list. */
static void prim_isList(EvalState & state, const Pos & pos, Value * * args, Value & v)
{
    state.forceValue(*args[0]);
    mkBool(v, args[0]->isList());
}


static void elemAt(EvalState & state, const Pos & pos, Value & list, int n, Value & v)
{
    state.forceList(list, pos);
    if (n < 0 || (unsigned int) n >= list.listSize())
        throw Error(format("list index %1% is out of bounds, at %2%") % n % pos);
    state.forceValue(*list.listElems()[n]);
    v = *list.listElems()[n];
}


/* Return the n-1'th element of a list. */
static void prim_elemAt(EvalState & state, const Pos & pos, Value * * args, Value & v)
{
    elemAt(state, pos, *args[0], state.forceInt(*args[1], pos), v);
}


/* Return the first element of a list. */
static void prim_head(EvalState & state, const Pos & pos, Value * * args, Value & v)
{
    elemAt(state, pos, *args[0], 0, v);
}


/* Return a list consisting of everything but the first element of
   a list.  Warning: this function takes O(n) time, so you probably
   don't want to use it!  */
static void prim_tail(EvalState & state, const Pos & pos, Value * * args, Value & v)
{
    state.forceList(*args[0], pos);
    if (args[0]->listSize() == 0)
        throw Error(format("'tail' called on an empty list, at %1%") % pos);
    state.mkList(v, args[0]->listSize() - 1);
    for (unsigned int n = 0; n < v.listSize(); ++n)
        v.listElems()[n] = args[0]->listElems()[n + 1];
}


/* Apply a function to every element of a list. */
static void prim_map(EvalState & state, const Pos & pos, Value * * args, Value & v)
{
    state.forceList(*args[1], pos);

    state.mkList(v, args[1]->listSize());

    for (unsigned int n = 0; n < v.listSize(); ++n)
        mkApp(*(v.listElems()[n] = state.allocValue()),
            *args[0], *args[1]->listElems()[n]);
}


/* Filter a list using a predicate; that is, return a list containing
   every element from the list for which the predicate function
   returns true. */
static void prim_filter(EvalState & state, const Pos & pos, Value * * args, Value & v)
{
    state.forceFunction(*args[0], pos);
    state.forceList(*args[1], pos);

    // FIXME: putting this on the stack is risky.
    Value * vs[args[1]->listSize()];
    unsigned int k = 0;

    bool same = true;
    for (unsigned int n = 0; n < args[1]->listSize(); ++n) {
        Root<Value> res;
        state.callFunction(*args[0], *args[1]->listElems()[n], res, noPos);
        if (state.forceBool(res, pos))
            vs[k++] = args[1]->listElems()[n];
        else
            same = false;
    }

    if (same)
        v = *args[1];
    else {
        state.mkList(v, k);
        for (unsigned int n = 0; n < k; ++n) v.listElems()[n] = vs[n];
    }
}


/* Return true if a list contains a given element. */
static void prim_elem(EvalState & state, const Pos & pos, Value * * args, Value & v)
{
    bool res = false;
    state.forceList(*args[1], pos);
    for (unsigned int n = 0; n < args[1]->listSize(); ++n)
        if (state.eqValues(*args[0], *args[1]->listElems()[n])) {
            res = true;
            break;
        }
    mkBool(v, res);
}


/* Concatenate a list of lists. */
static void prim_concatLists(EvalState & state, const Pos & pos, Value * * args, Value & v)
{
    state.forceList(*args[0], pos);
    state.concatLists(v, args[0]->listSize(), args[0]->listElems(), pos);
}


/* Return the length of a list.  This is an O(1) time operation. */
static void prim_length(EvalState & state, const Pos & pos, Value * * args, Value & v)
{
    state.forceList(*args[0], pos);
    mkInt(v, args[0]->listSize());
}


/* Reduce a list by applying a binary operator, from left to
   right. The operator is applied strictly. */
static void prim_foldlStrict(EvalState & state, const Pos & pos, Value * * args, Value & v)
{
    state.forceFunction(*args[0], pos);
    state.forceList(*args[2], pos);

    if (args[2]->listSize()) {
        Ptr<Value> vCur = args[1];

        for (unsigned int n = 0; n < args[2]->listSize(); ++n) {
            Root<Value> vTmp; // FIXME: correct?
            state.callFunction(*args[0], *vCur, vTmp, pos);
            vCur = n == args[2]->listSize() - 1 ? Ptr(&v) : state.allocValue();
            state.callFunction(vTmp, *args[2]->listElems()[n], *vCur, pos);
        }
        state.forceValue(v);
    } else {
        state.forceValue(*args[1]);
        v = *args[1];
    }
}


static void anyOrAll(bool any, EvalState & state, const Pos & pos, Value * * args, Value & v)
{
    state.forceFunction(*args[0], pos);
    state.forceList(*args[1], pos);

    Root<Value> vTmp;
    for (unsigned int n = 0; n < args[1]->listSize(); ++n) {
        state.callFunction(*args[0], *args[1]->listElems()[n], vTmp, pos);
        bool res = state.forceBool(vTmp, pos);
        if (res == any) {
            mkBool(v, any);
            return;
        }
    }

    mkBool(v, !any);
}


static void prim_any(EvalState & state, const Pos & pos, Value * * args, Value & v)
{
    anyOrAll(true, state, pos, args, v);
}


static void prim_all(EvalState & state, const Pos & pos, Value * * args, Value & v)
{
    anyOrAll(false, state, pos, args, v);
}


static void prim_genList(EvalState & state, const Pos & pos, Value * * args, Value & v)
{
    auto len = state.forceInt(*args[1], pos);

    if (len < 0)
        throw EvalError(format("cannot create list of size %1%, at %2%") % len % pos);

    state.mkList(v, len);

    for (unsigned int n = 0; n < (unsigned int) len; ++n) {
        auto arg = state.allocValue();
        mkInt(*arg, n);
        mkApp(*(v.listElems()[n] = state.allocValue()), *args[0], *arg);
    }
}


static void prim_lessThan(EvalState & state, const Pos & pos, Value * * args, Value & v);


static void prim_sort(EvalState & state, const Pos & pos, Value * * args, Value & v)
{
    state.forceFunction(*args[0], pos);
    state.forceList(*args[1], pos);

    auto len = args[1]->listSize();
    state.mkList(v, len);
    for (unsigned int n = 0; n < len; ++n) {
        state.forceValue(*args[1]->listElems()[n]);
        v.listElems()[n] = args[1]->listElems()[n];
    }


    auto comparator = [&](Value * a, Value * b) {
        /* Optimization: if the comparator is lessThan, bypass
           callFunction. */
        if (args[0]->type == tPrimOp && args[0]->primOp->fun == prim_lessThan)
            return CompareValues()(a, b);

        Root<Value> vTmp1, vTmp2; // FIXME
        state.callFunction(*args[0], *a, vTmp1, pos);
        state.callFunction(vTmp1, *b, vTmp2, pos);
        return state.forceBool(vTmp2, pos);
    };

    /* FIXME: std::sort can segfault if the comparator is not a strict
       weak ordering. What to do? std::stable_sort() seems more
       resilient, but no guarantees... */
    std::stable_sort(v.listElems(), v.listElems() + len, comparator);
}


static void prim_partition(EvalState & state, const Pos & pos, Value * * args, Value & v)
{
    state.forceFunction(*args[0], pos);
    state.forceList(*args[1], pos);

    auto len = args[1]->listSize();

    // Note: these Values are reachable via args[0].
    std::vector<Value *> right, wrong;

    for (unsigned int n = 0; n < len; ++n) {
        auto vElem = args[1]->listElems()[n];
        state.forceValue(*vElem);
        Root<Value> res;
        state.callFunction(*args[0], *vElem, res, pos);
        if (state.forceBool(res, pos))
            right.push_back(vElem);
        else
            wrong.push_back(vElem);
    }

    state.mkAttrs(v, 2);

    auto vRight = state.allocAttr(v, state.sRight);
    auto rsize = right.size();
    state.mkList(*vRight, rsize);
    if (rsize)
        memcpy(vRight->listElems(), right.data(), sizeof(Value *) * rsize);

    auto vWrong = state.allocAttr(v, state.sWrong);
    auto wsize = wrong.size();
    state.mkList(*vWrong, wsize);
    if (wsize)
        memcpy(vWrong->listElems(), wrong.data(), sizeof(Value *) * wsize);

    v.attrs->sort();
}


/* concatMap = f: list: concatLists (map f list); */
/* C++-version is to avoid allocating `mkApp', call `f' eagerly */
static void prim_concatMap(EvalState & state, const Pos & pos, Value * * args, Value & v)
{
    state.forceFunction(*args[0], pos);
    state.forceList(*args[1], pos);
    auto nrLists = args[1]->listSize();

    // FIXME: Root<>[] is inefficient
    Root<Value> lists[nrLists];
    size_t len = 0;

    for (unsigned int n = 0; n < nrLists; ++n) {
        Value * vElem = args[1]->listElems()[n];
        state.callFunction(*args[0], *vElem, lists[n], pos);
        state.forceList(lists[n], pos);
        len += lists[n]->listSize();
    }

    state.mkList(v, len);
    auto out = v.listElems();
    for (unsigned int n = 0, pos = 0; n < nrLists; ++n) {
        auto l = lists[n]->listSize();
        if (l)
            memcpy(out + pos, lists[n]->listElems(), l * sizeof(Value *));
        pos += l;
    }
}


/*************************************************************
 * Integer arithmetic
 *************************************************************/


static void prim_add(EvalState & state, const Pos & pos, Value * * args, Value & v)
{
    state.forceValue(*args[0], pos);
    state.forceValue(*args[1], pos);
    if (args[0]->type == tFloat || args[1]->type == tFloat)
        mkFloat(v, state.forceFloat(*args[0], pos) + state.forceFloat(*args[1], pos));
    else
        mkInt(v, state.forceInt(*args[0], pos) + state.forceInt(*args[1], pos));
}


static void prim_sub(EvalState & state, const Pos & pos, Value * * args, Value & v)
{
    state.forceValue(*args[0], pos);
    state.forceValue(*args[1], pos);
    if (args[0]->type == tFloat || args[1]->type == tFloat)
        mkFloat(v, state.forceFloat(*args[0], pos) - state.forceFloat(*args[1], pos));
    else
        mkInt(v, state.forceInt(*args[0], pos) - state.forceInt(*args[1], pos));
}


static void prim_mul(EvalState & state, const Pos & pos, Value * * args, Value & v)
{
    state.forceValue(*args[0], pos);
    state.forceValue(*args[1], pos);
    if (args[0]->type == tFloat || args[1]->type == tFloat)
        mkFloat(v, state.forceFloat(*args[0], pos) * state.forceFloat(*args[1], pos));
    else
        mkInt(v, state.forceInt(*args[0], pos) * state.forceInt(*args[1], pos));
}


static void prim_div(EvalState & state, const Pos & pos, Value * * args, Value & v)
{
    state.forceValue(*args[0], pos);
    state.forceValue(*args[1], pos);

    NixFloat f2 = state.forceFloat(*args[1], pos);
    if (f2 == 0) throw EvalError(format("division by zero, at %1%") % pos);

    if (args[0]->type == tFloat || args[1]->type == tFloat) {
        mkFloat(v, state.forceFloat(*args[0], pos) / state.forceFloat(*args[1], pos));
    } else {
        NixInt i1 = state.forceInt(*args[0], pos);
        NixInt i2 = state.forceInt(*args[1], pos);
        /* Avoid division overflow as it might raise SIGFPE. */
        if (i1 == std::numeric_limits<NixInt>::min() && i2 == -1)
            throw EvalError(format("overflow in integer division, at %1%") % pos);
        mkInt(v, i1 / i2);
    }
}

static void prim_bitAnd(EvalState & state, const Pos & pos, Value * * args, Value & v)
{
    mkInt(v, state.forceInt(*args[0], pos) & state.forceInt(*args[1], pos));
}

static void prim_bitOr(EvalState & state, const Pos & pos, Value * * args, Value & v)
{
    mkInt(v, state.forceInt(*args[0], pos) | state.forceInt(*args[1], pos));
}

static void prim_bitXor(EvalState & state, const Pos & pos, Value * * args, Value & v)
{
    mkInt(v, state.forceInt(*args[0], pos) ^ state.forceInt(*args[1], pos));
}

static void prim_lessThan(EvalState & state, const Pos & pos, Value * * args, Value & v)
{
    state.forceValue(*args[0]);
    state.forceValue(*args[1]);
    CompareValues comp;
    mkBool(v, comp(args[0], args[1]));
}


/*************************************************************
 * String manipulation
 *************************************************************/


/* Convert the argument to a string.  Paths are *not* copied to the
   store, so `toString /foo/bar' yields `"/foo/bar"', not
   `"/nix/store/whatever..."'. */
static void prim_toString(EvalState & state, const Pos & pos, Value * * args, Value & v)
{
    PathSet context;
    string s = state.coerceToString(pos, *args[0], context, true, false);
    mkString(v, s, context);
}


/* `substring start len str' returns the substring of `str' starting
   at character position `min(start, stringLength str)' inclusive and
   ending at `min(start + len, stringLength str)'.  `start' must be
   non-negative. */
static void prim_substring(EvalState & state, const Pos & pos, Value * * args, Value & v)
{
    int start = state.forceInt(*args[0], pos);
    int len = state.forceInt(*args[1], pos);
    PathSet context;
    string s = state.coerceToString(pos, *args[2], context);

    if (start < 0) throw EvalError(format("negative start position in 'substring', at %1%") % pos);

    mkString(v, (unsigned int) start >= s.size() ? "" : string(s, start, len), context);
}


static void prim_stringLength(EvalState & state, const Pos & pos, Value * * args, Value & v)
{
    PathSet context;
    string s = state.coerceToString(pos, *args[0], context);
    mkInt(v, s.size());
}


/* Return the cryptographic hash of a string in base-16. */
static void prim_hashString(EvalState & state, const Pos & pos, Value * * args, Value & v)
{
    string type = state.forceStringNoCtx(*args[0], pos);
    HashType ht = parseHashType(type);
    if (ht == htUnknown)
      throw Error(format("unknown hash type '%1%', at %2%") % type % pos);

    PathSet context; // discarded
    string s = state.forceString(*args[1], context, pos);

    mkString(v, hashString(ht, s).to_string(Base16, false), context);
}


/* Match a regular expression against a string and return either
   ‘null’ or a list containing substring matches. */
static void prim_match(EvalState & state, const Pos & pos, Value * * args, Value & v)
{
    auto re = state.forceStringNoCtx(*args[0], pos);

    try {

        std::regex regex(re, std::regex::extended);

        PathSet context;
        const std::string str = state.forceString(*args[1], context, pos);

        std::smatch match;
        if (!std::regex_match(str, match, regex)) {
            mkNull(v);
            return;
        }

        // the first match is the whole string
        const size_t len = match.size() - 1;
        state.mkList(v, len);
        for (size_t i = 0; i < len; ++i) {
            if (!match[i+1].matched)
                mkNull(*(v.listElems()[i] = state.allocValue()));
            else
                mkString(*(v.listElems()[i] = state.allocValue()), match[i + 1].str().c_str());
        }

    } catch (std::regex_error &e) {
        if (e.code() == std::regex_constants::error_space) {
          // limit is _GLIBCXX_REGEX_STATE_LIMIT for libstdc++
          throw EvalError("memory limit exceeded by regular expression '%s', at %s", re, pos);
        } else {
          throw EvalError("invalid regular expression '%s', at %s", re, pos);
        }
    }
}


/* Split a string with a regular expression, and return a list of the
   non-matching parts interleaved by the lists of the matching groups. */
static void prim_split(EvalState & state, const Pos & pos, Value * * args, Value & v)
{
    auto re = state.forceStringNoCtx(*args[0], pos);

    try {

        std::regex regex(re, std::regex::extended);

        PathSet context;
        const std::string str = state.forceString(*args[1], context, pos);

        auto begin = std::sregex_iterator(str.begin(), str.end(), regex);
        auto end = std::sregex_iterator();

        // Any matches results are surrounded by non-matching results.
        const size_t len = std::distance(begin, end);
        state.mkList(v, 2 * len + 1);
        size_t idx = 0;
        Value * elem;

        if (len == 0) {
            v.listElems()[idx++] = args[1];
            return;
        }

        for (std::sregex_iterator i = begin; i != end; ++i) {
            assert(idx <= 2 * len + 1 - 3);
            std::smatch match = *i;

            // Add a string for non-matched characters.
            elem = v.listElems()[idx++] = state.allocValue();
            mkString(*elem, match.prefix().str().c_str());

            // Add a list for matched substrings.
            const size_t slen = match.size() - 1;
            elem = v.listElems()[idx++] = state.allocValue();

            // Start at 1, beacause the first match is the whole string.
            state.mkList(*elem, slen);
            for (size_t si = 0; si < slen; ++si) {
                if (!match[si + 1].matched)
                    mkNull(*(elem->listElems()[si] = state.allocValue()));
                else
                    mkString(*(elem->listElems()[si] = state.allocValue()), match[si + 1].str().c_str());
            }

            // Add a string for non-matched suffix characters.
            if (idx == 2 * len) {
                elem = v.listElems()[idx++] = state.allocValue();
                mkString(*elem, match.suffix().str().c_str());
            }
        }
        assert(idx == 2 * len + 1);

    } catch (std::regex_error &e) {
        if (e.code() == std::regex_constants::error_space) {
          // limit is _GLIBCXX_REGEX_STATE_LIMIT for libstdc++
          throw EvalError("memory limit exceeded by regular expression '%s', at %s", re, pos);
        } else {
          throw EvalError("invalid regular expression '%s', at %s", re, pos);
        }
    }
}


static void prim_concatStringSep(EvalState & state, const Pos & pos, Value * * args, Value & v)
{
    PathSet context;

    auto sep = state.forceString(*args[0], context, pos);
    state.forceList(*args[1], pos);

    string res;
    res.reserve((args[1]->listSize() + 32) * sep.size());
    bool first = true;

    for (unsigned int n = 0; n < args[1]->listSize(); ++n) {
        if (first) first = false; else res += sep;
        res += state.coerceToString(pos, *args[1]->listElems()[n], context);
    }

    mkString(v, res, context);
}


static void prim_replaceStrings(EvalState & state, const Pos & pos, Value * * args, Value & v)
{
    state.forceList(*args[0], pos);
    state.forceList(*args[1], pos);
    if (args[0]->listSize() != args[1]->listSize())
        throw EvalError(format("'from' and 'to' arguments to 'replaceStrings' have different lengths, at %1%") % pos);

    vector<string> from;
    from.reserve(args[0]->listSize());
    for (unsigned int n = 0; n < args[0]->listSize(); ++n)
        from.push_back(state.forceString(*args[0]->listElems()[n], pos));

    vector<std::pair<string, PathSet>> to;
    to.reserve(args[1]->listSize());
    for (unsigned int n = 0; n < args[1]->listSize(); ++n) {
        PathSet ctx;
        auto s = state.forceString(*args[1]->listElems()[n], ctx, pos);
        to.push_back(std::make_pair(std::move(s), std::move(ctx)));
    }

    PathSet context;
    auto s = state.forceString(*args[2], context, pos);

    string res;
    // Loops one past last character to handle the case where 'from' contains an empty string.
    for (size_t p = 0; p <= s.size(); ) {
        bool found = false;
        auto i = from.begin();
        auto j = to.begin();
        for (; i != from.end(); ++i, ++j)
            if (s.compare(p, i->size(), *i) == 0) {
                found = true;
                res += j->first;
                if (i->empty()) {
                    if (p < s.size())
                        res += s[p];
                    p++;
                } else {
                    p += i->size();
                }
                for (auto& path : j->second)
                    context.insert(path);
                j->second.clear();
                break;
            }
        if (!found) {
            if (p < s.size())
                res += s[p];
            p++;
        }
    }

    mkString(v, res, context);
}


/*************************************************************
 * Versions
 *************************************************************/


static void prim_parseDrvName(EvalState & state, const Pos & pos, Value * * args, Value & v)
{
    string name = state.forceStringNoCtx(*args[0], pos);
    DrvName parsed(name);
    state.mkAttrs(v, 2);
    mkString(*state.allocAttr(v, state.sName), parsed.name);
    mkString(*state.allocAttr(v, state.symbols.create("version")), parsed.version);
    v.attrs->sort();
}


static void prim_compareVersions(EvalState & state, const Pos & pos, Value * * args, Value & v)
{
    string version1 = state.forceStringNoCtx(*args[0], pos);
    string version2 = state.forceStringNoCtx(*args[1], pos);
    mkInt(v, compareVersions(version1, version2));
}


static void prim_splitVersion(EvalState & state, const Pos & pos, Value * * args, Value & v)
{
    string version = state.forceStringNoCtx(*args[0], pos);
    auto iter = version.cbegin();
    Strings components;
    while (iter != version.cend()) {
        auto component = nextComponent(iter, version.cend());
        if (component.empty())
            break;
        components.emplace_back(std::move(component));
    }
    state.mkList(v, components.size());
    unsigned int n = 0;
    for (auto & component : components) {
        auto listElem = v.listElems()[n++] = state.allocValue();
        mkString(*listElem, std::move(component));
    }
}


/*************************************************************
 * Networking
 *************************************************************/


void fetch(EvalState & state, const Pos & pos, Value * * args, Value & v,
    const string & who, bool unpack, const std::string & defaultName)
{
    CachedDownloadRequest request("");
    request.unpack = unpack;
    request.name = defaultName;

    state.forceValue(*args[0]);

    if (args[0]->type == tAttrs) {

        state.forceAttrs(*args[0], pos);

        for (auto & attr : *args[0]->attrs) {
            string n(attr.name);
            if (n == "url")
                request.uri = state.forceStringNoCtx(*attr.value, *attr.pos);
            else if (n == "sha256")
                request.expectedHash = Hash(state.forceStringNoCtx(*attr.value, *attr.pos), htSHA256);
            else if (n == "name")
                request.name = state.forceStringNoCtx(*attr.value, *attr.pos);
            else
                throw EvalError(format("unsupported argument '%1%' to '%2%', at %3%") % attr.name % who % attr.pos);
        }

        if (request.uri.empty())
            throw EvalError(format("'url' argument required, at %1%") % pos);

    } else
        request.uri = state.forceStringNoCtx(*args[0], pos);

    state.checkURI(request.uri);

    if (evalSettings.pureEval && !request.expectedHash)
        throw Error("in pure evaluation mode, '%s' requires a 'sha256' argument", who);

    auto res = getDownloader()->downloadCached(state.store, request);

    if (state.allowedPaths)
        state.allowedPaths->insert(res.path);

    mkString(v, res.storePath, PathSet({res.storePath}));
}


static void prim_fetchurl(EvalState & state, const Pos & pos, Value * * args, Value & v)
{
    fetch(state, pos, args, v, "fetchurl", false, "");
}


static void prim_fetchTarball(EvalState & state, const Pos & pos, Value * * args, Value & v)
{
    fetch(state, pos, args, v, "fetchTarball", true, "source");
}


/*************************************************************
 * Primop registration
 *************************************************************/


RegisterPrimOp::PrimOps * RegisterPrimOp::primOps;


RegisterPrimOp::RegisterPrimOp(std::string name, size_t arity, PrimOpFun fun)
{
    if (!primOps) primOps = new PrimOps;
    primOps->emplace_back(name, arity, fun);
}


void EvalState::createBaseEnv()
{
    baseEnv->up = 0;

    /* Add global constants such as `true' to the base environment. */
    auto v = allocValue();

    /* `builtins' must be first! */
    mkAttrs(v, 128);
    addConstant("builtins", v);

    mkBool(v, true);
    addConstant("true", v);

    mkBool(v, false);
    addConstant("false", v);

    mkNull(v);
    addConstant("null", v);

    auto vThrow = addPrimOp("throw", 1, prim_throw);

    auto addPurityError = [&](const std::string & name) {
        auto v2 = allocValue();
        mkString(*v2, fmt("'%s' is not allowed in pure evaluation mode", name));
        mkApp(v, *vThrow, *v2);
        addConstant(name, v);
    };

    if (!evalSettings.pureEval) {
        mkInt(v, time(0));
        addConstant("__currentTime", v);
    }

    if (!evalSettings.pureEval) {
        mkString(v, settings.thisSystem.get());
        addConstant("__currentSystem", v);
    }

    mkString(v, nixVersion);
    addConstant("__nixVersion", v);

    mkString(v, store->storeDir);
    addConstant("__storeDir", v);

    /* Language version.  This should be increased every time a new
       language feature gets added.  It's not necessary to increase it
       when primops get added, because you can just use `builtins ?
       primOp' to check. */
    mkInt(v, 5);
    addConstant("__langVersion", v);

    // Miscellaneous
    auto vScopedImport = addPrimOp("scopedImport", 2, prim_scopedImport);
    auto v2 = allocValue();
    mkAttrs(*v2, 0);
    mkApp(v, *vScopedImport, *v2);
    forceValue(v);
    addConstant("import", v);
    if (evalSettings.enableNativeCode) {
        addPrimOp("__importNative", 2, prim_importNative);
        addPrimOp("__exec", 1, prim_exec);
    }
    addPrimOp("__typeOf", 1, prim_typeOf);
    addPrimOp("isNull", 1, prim_isNull);
    addPrimOp("__isFunction", 1, prim_isFunction);
    addPrimOp("__isString", 1, prim_isString);
    addPrimOp("__isInt", 1, prim_isInt);
    addPrimOp("__isFloat", 1, prim_isFloat);
    addPrimOp("__isBool", 1, prim_isBool);
    addPrimOp("__isPath", 1, prim_isPath);
    addPrimOp("__genericClosure", 1, prim_genericClosure);
    addPrimOp("abort", 1, prim_abort);
    addPrimOp("__addErrorContext", 2, prim_addErrorContext);
    addPrimOp("__tryEval", 1, prim_tryEval);
    addPrimOp("__getEnv", 1, prim_getEnv);

    // Strictness
    addPrimOp("__seq", 2, prim_seq);
    addPrimOp("__deepSeq", 2, prim_deepSeq);

    // Debugging
    addPrimOp("__trace", 2, prim_trace);

    // Paths
    addPrimOp("__toPath", 1, prim_toPath);
    if (evalSettings.pureEval)
        addPurityError("__storePath");
    else
        addPrimOp("__storePath", 1, prim_storePath);
    addPrimOp("__pathExists", 1, prim_pathExists);
    addPrimOp("baseNameOf", 1, prim_baseNameOf);
    addPrimOp("dirOf", 1, prim_dirOf);
    addPrimOp("__readFile", 1, prim_readFile);
    addPrimOp("__readDir", 1, prim_readDir);
    addPrimOp("__findFile", 2, prim_findFile);
    addPrimOp("__hashFile", 2, prim_hashFile);

    // Creating files
    addPrimOp("__toXML", 1, prim_toXML);
    addPrimOp("__toJSON", 1, prim_toJSON);
    addPrimOp("__fromJSON", 1, prim_fromJSON);
    addPrimOp("__toFile", 2, prim_toFile);
    addPrimOp("__filterSource", 2, prim_filterSource);
    addPrimOp("__path", 1, prim_path);

    // Sets
    addPrimOp("__attrNames", 1, prim_attrNames);
    addPrimOp("__attrValues", 1, prim_attrValues);
    addPrimOp("__getAttr", 2, prim_getAttr);
    addPrimOp("__unsafeGetAttrPos", 2, prim_unsafeGetAttrPos);
    addPrimOp("__hasAttr", 2, prim_hasAttr);
    addPrimOp("__isAttrs", 1, prim_isAttrs);
    addPrimOp("removeAttrs", 2, prim_removeAttrs);
    addPrimOp("__listToAttrs", 1, prim_listToAttrs);
    addPrimOp("__intersectAttrs", 2, prim_intersectAttrs);
    addPrimOp("__catAttrs", 2, prim_catAttrs);
    addPrimOp("__functionArgs", 1, prim_functionArgs);
    addPrimOp("__mapAttrs", 2, prim_mapAttrs);

    // Lists
    addPrimOp("__isList", 1, prim_isList);
    addPrimOp("__elemAt", 2, prim_elemAt);
    addPrimOp("__head", 1, prim_head);
    addPrimOp("__tail", 1, prim_tail);
    addPrimOp("map", 2, prim_map);
    addPrimOp("__filter", 2, prim_filter);
    addPrimOp("__elem", 2, prim_elem);
    addPrimOp("__concatLists", 1, prim_concatLists);
    addPrimOp("__length", 1, prim_length);
    addPrimOp("__foldl'", 3, prim_foldlStrict);
    addPrimOp("__any", 2, prim_any);
    addPrimOp("__all", 2, prim_all);
    addPrimOp("__genList", 2, prim_genList);
    addPrimOp("__sort", 2, prim_sort);
    addPrimOp("__partition", 2, prim_partition);
    addPrimOp("__concatMap", 2, prim_concatMap);

    // Integer arithmetic
    addPrimOp("__add", 2, prim_add);
    addPrimOp("__sub", 2, prim_sub);
    addPrimOp("__mul", 2, prim_mul);
    addPrimOp("__div", 2, prim_div);
    addPrimOp("__bitAnd", 2, prim_bitAnd);
    addPrimOp("__bitOr", 2, prim_bitOr);
    addPrimOp("__bitXor", 2, prim_bitXor);
    addPrimOp("__lessThan", 2, prim_lessThan);

    // String manipulation
    addPrimOp("toString", 1, prim_toString);
    addPrimOp("__substring", 3, prim_substring);
    addPrimOp("__stringLength", 1, prim_stringLength);
    addPrimOp("__hashString", 2, prim_hashString);
    addPrimOp("__match", 2, prim_match);
    addPrimOp("__split", 2, prim_split);
    addPrimOp("__concatStringsSep", 2, prim_concatStringSep);
    addPrimOp("__replaceStrings", 3, prim_replaceStrings);

    // Versions
    addPrimOp("__parseDrvName", 1, prim_parseDrvName);
    addPrimOp("__compareVersions", 2, prim_compareVersions);
    addPrimOp("__splitVersion", 1, prim_splitVersion);

    // Derivations
    addPrimOp("derivationStrict", 1, prim_derivationStrict);
    addPrimOp("placeholder", 1, prim_placeholder);

    // Networking
    addPrimOp("__fetchurl", 1, prim_fetchurl);
    addPrimOp("fetchTarball", 1, prim_fetchTarball);

    /* Add a wrapper around the derivation primop that computes the
       `drvPath' and `outPath' attributes lazily. */
    string path = canonPath(settings.nixDataDir + "/nix/corepkgs/derivation.nix", true);
    sDerivationNix = symbols.create(path);
    evalFile(path, v);
    addConstant("derivation", v);

    /* Add a value containing the current Nix expression search path. */
    mkList(v, searchPath.size());
    int n = 0;
    for (auto & i : searchPath) {
        v2 = v->listElems()[n++] = allocValue();
        mkAttrs(*v2, 2);
        mkString(*allocAttr(*v2, symbols.create("path")), i.second);
        mkString(*allocAttr(*v2, symbols.create("prefix")), i.first);
        v2->attrs->sort();
    }
    addConstant("__nixPath", v);

    if (RegisterPrimOp::primOps)
        for (auto & primOp : *RegisterPrimOp::primOps)
            addPrimOp(std::get<0>(primOp), std::get<1>(primOp), std::get<2>(primOp));

    /* Now that we've added all primops, sort the `builtins' set,
       because attribute lookups expect it to be sorted. */
    baseEnv->values[0]->attrs->sort();
}


}<|MERGE_RESOLUTION|>--- conflicted
+++ resolved
@@ -100,16 +100,10 @@
 
     Path realPath = state.checkSourcePath(state.toRealPath(path, context));
 
-<<<<<<< HEAD
-    if (state.store->isStorePath(path) && state.store->isValidPath(path) && isDerivation(path)) {
-        Derivation drv = readDerivation(realPath);
-        auto w = state.allocValue();
-=======
     // FIXME
     if (state.store->isStorePath(path) && state.store->isValidPath(state.store->parseStorePath(path)) && isDerivation(path)) {
         Derivation drv = readDerivation(*state.store, realPath);
-        Value & w = *state.allocValue();
->>>>>>> 94c93437
+        auto w = state.allocValue();
         state.mkAttrs(w, 3 + drv.outputs.size());
         auto v2 = state.allocAttr(w, state.sDrvPath);
         mkString(*v2, path, {"=" + path});
@@ -403,12 +397,7 @@
             throw EvalError(format("attribute 'key' required, at %1%") % pos);
         state.forceValue(*key->value);
 
-<<<<<<< HEAD
-        if (doneKeys.count(key->value)) continue;
-        doneKeys.insert(key->value);
-=======
         if (!doneKeys.insert(key->value).second) continue;
->>>>>>> 94c93437
         res.push_back(e);
 
         /* Call the `operator' function with `e' as argument. */
@@ -760,14 +749,9 @@
     auto drvPath = writeDerivation(state.store, drv, drvName, state.repair);
     auto drvPathS = state.store->printStorePath(drvPath);
 
-<<<<<<< HEAD
-    if (state.derivationHook) state.derivationHook(drvPath, drv);
-
-    printMsg(lvlChatty, format("instantiated '%1%' -> '%2%'")
-        % drvName % drvPath);
-=======
+    if (state.derivationHook) state.derivationHook(drvPathS, drv);
+
     printMsg(lvlChatty, "instantiated '%1%' -> '%2%'", drvName, drvPathS);
->>>>>>> 94c93437
 
     /* Optimisation, but required in read-only mode! because in that
        case we don't actually write store derivations, so we can't
