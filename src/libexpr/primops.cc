#include "archive.hh"
#include "derivations.hh"
#include "eval-inline.hh"
#include "eval.hh"
#include "globals.hh"
#include "json-to-value.hh"
#include "names.hh"
#include "references.hh"
#include "store-api.hh"
#include "util.hh"
#include "value-to-json.hh"
#include "value-to-xml.hh"
#include "primops.hh"

#include <boost/container/small_vector.hpp>
#include <nlohmann/json.hpp>

#include <sys/types.h>
#include <sys/stat.h>
#include <unistd.h>

#include <algorithm>
#include <cstring>
#include <regex>
#include <dlfcn.h>

#include <cmath>


namespace nix {


/*************************************************************
 * Miscellaneous
 *************************************************************/


InvalidPathError::InvalidPathError(const Path & path) :
    EvalError("path '%s' is not valid", path), path(path) {}

StringMap EvalState::realiseContext(const PathSet & context)
{
    std::vector<DerivedPath::Built> drvs;
    StringMap res;

    for (auto & c_ : context) {
        auto ensureValid = [&](const StorePath & p) {
            if (!store->isValidPath(p))
                debugThrowLastTrace(InvalidPathError(store->printStorePath(p)));
        };
        auto c = NixStringContextElem::parse(*store, c_);
        std::visit(overloaded {
            [&](const NixStringContextElem::Built & b) {
                drvs.push_back(DerivedPath::Built {
                    .drvPath = b.drvPath,
                    .outputs = OutputsSpec::Names { b.output },
                });
                ensureValid(b.drvPath);
            },
            [&](const NixStringContextElem::Opaque & o) {
                auto ctxS = store->printStorePath(o.path);
                res.insert_or_assign(ctxS, ctxS);
                ensureValid(o.path);
            },
            [&](const NixStringContextElem::DrvDeep & d) {
                /* Treat same as Opaque */
                auto ctxS = store->printStorePath(d.drvPath);
                res.insert_or_assign(ctxS, ctxS);
                ensureValid(d.drvPath);
            },
        }, c.raw());
    }

    if (drvs.empty()) return {};

    if (!evalSettings.enableImportFromDerivation)
        debugThrowLastTrace(Error(
            "cannot build '%1%' during evaluation because the option 'allow-import-from-derivation' is disabled",
            store->printStorePath(drvs.begin()->drvPath)));

    /* Build/substitute the context. */
    std::vector<DerivedPath> buildReqs;
    for (auto & d : drvs) buildReqs.emplace_back(DerivedPath { d });
    store->buildPaths(buildReqs);

    /* Get all the output paths corresponding to the placeholders we had */
    for (auto & drv : drvs) {
        auto outputs = resolveDerivedPath(*store, drv);
        for (auto & [outputName, outputPath] : outputs) {
            res.insert_or_assign(
                downstreamPlaceholder(*store, drv.drvPath, outputName),
                store->printStorePath(outputPath)
            );
        }
    }

    /* Add the output of this derivations to the allowed
       paths. */
    if (allowedPaths) {
        for (auto & [_placeholder, outputPath] : res) {
            allowPath(store->toRealPath(outputPath));
        }
    }

    return res;
}

struct RealisePathFlags {
    // Whether to check that the path is allowed in pure eval mode
    bool checkForPureEval = true;
};

static Path realisePath(EvalState & state, const PosIdx pos, Value & v, const RealisePathFlags flags = {})
{
    PathSet context;

    auto path = state.coerceToPath(noPos, v, context, "while realising the context of a path");

    try {
        StringMap rewrites = state.realiseContext(context);

        auto realPath = state.toRealPath(rewriteStrings(path, rewrites), context);

        return flags.checkForPureEval
            ? state.checkSourcePath(realPath)
            : realPath;
    } catch (Error & e) {
        e.addTrace(state.positions[pos], "while realising the context of path '%s'", path);
        throw;
    }
}

/* Add and attribute to the given attribute map from the output name to
   the output path, or a placeholder.

   Where possible the path is used, but for floating CA derivations we
   may not know it. For sake of determinism we always assume we don't
   and instead put in a place holder. In either case, however, the
   string context will contain the drv path and output name, so
   downstream derivations will have the proper dependency, and in
   addition, before building, the placeholder will be rewritten to be
   the actual path.

   The 'drv' and 'drvPath' outputs must correspond. */
static void mkOutputString(
    EvalState & state,
    BindingsBuilder & attrs,
    const StorePath & drvPath,
    const BasicDerivation & drv,
    const std::pair<std::string, DerivationOutput> & o)
{
    auto optOutputPath = o.second.path(*state.store, drv.name, o.first);
    attrs.alloc(o.first).mkString(
        optOutputPath
            ? state.store->printStorePath(*optOutputPath)
            /* Downstream we would substitute this for an actual path once
               we build the floating CA derivation */
            /* FIXME: we need to depend on the basic derivation, not
               derivation */
            : downstreamPlaceholder(*state.store, drvPath, o.first),
        {"!" + o.first + "!" + state.store->printStorePath(drvPath)});
}

/* Load and evaluate an expression from path specified by the
   argument. */
static void import(EvalState & state, const PosIdx pos, Value & vPath, Value * vScope, Value & v)
{
    auto path = realisePath(state, pos, vPath);

    // FIXME
    auto isValidDerivationInStore = [&]() -> std::optional<StorePath> {
        if (!state.store->isStorePath(path))
            return std::nullopt;
        auto storePath = state.store->parseStorePath(path);
        if (!(state.store->isValidPath(storePath) && isDerivation(path)))
            return std::nullopt;
        return storePath;
    };

    if (auto optStorePath = isValidDerivationInStore()) {
        auto storePath = *optStorePath;
        Derivation drv = state.store->readDerivation(storePath);
        auto attrs = state.buildBindings(3 + drv.outputs.size());
        attrs.alloc(state.sDrvPath).mkString(path, {"=" + path});
        attrs.alloc(state.sName).mkString(drv.env["name"]);
        auto & outputsVal = attrs.alloc(state.sOutputs);
        state.mkList(outputsVal, drv.outputs.size());

        for (const auto & [i, o] : enumerate(drv.outputs)) {
            mkOutputString(state, attrs, storePath, drv, o);
            (outputsVal.listElems()[i] = state.allocValue())->mkString(o.first);
        }

        auto w = state.allocValue();
        w->mkAttrs(attrs);

        if (!state.vImportedDrvToDerivation) {
            state.vImportedDrvToDerivation = allocRootValue(state.allocValue());
            state.eval(state.parseExprFromString(
                #include "imported-drv-to-derivation.nix.gen.hh"
                , "/"), **state.vImportedDrvToDerivation);
        }

        state.forceFunction(**state.vImportedDrvToDerivation, pos, "while evaluating imported-drv-to-derivation.nix.gen.hh");
        v.mkApp(*state.vImportedDrvToDerivation, w);
        state.forceAttrs(v, pos, "while calling imported-drv-to-derivation.nix.gen.hh");
    }

    else if (path == corepkgsPrefix + "fetchurl.nix") {
        state.eval(state.parseExprFromString(
            #include "fetchurl.nix.gen.hh"
            , "/"), v);
    }

    else {
        if (!vScope)
            state.evalFile(path, v);
        else {
            state.forceAttrs(*vScope, pos, "while evaluating the first argument passed to builtins.scopedImport");

            Env * env = &state.allocEnv(vScope->attrs->size());
            env->up = &state.baseEnv;

            auto staticEnv = std::make_shared<StaticEnv>(false, state.staticBaseEnv.get(), vScope->attrs->size());

            unsigned int displ = 0;
            for (auto & attr : *vScope->attrs) {
                staticEnv->vars.emplace_back(attr.name, displ);
                env->values[displ++] = attr.value;
            }

            // No need to call staticEnv.sort(), because
            // args[0]->attrs is already sorted.

            printTalkative("evaluating file '%1%'", path);
            Expr * e = state.parseExprFromFile(resolveExprPath(path), staticEnv);

            e->eval(state, *env, v);
        }
    }
}

static RegisterPrimOp primop_scopedImport(RegisterPrimOp::Info {
    .name = "scopedImport",
    .arity = 2,
    .fun = [](EvalState & state, const PosIdx pos, Value * * args, Value & v)
    {
        import(state, pos, *args[1], args[0], v);
    }
});

static RegisterPrimOp primop_import({
    .name = "import",
    .args = {"path"},
    // TODO turn "normal path values" into link below
    .doc = R"(
      Load, parse and return the Nix expression in the file *path*. If
      *path* is a directory, the file ` default.nix ` in that directory
      is loaded. Evaluation aborts if the file doesn’t exist or contains
      an incorrect Nix expression. `import` implements Nix’s module
      system: you can put any Nix expression (such as a set or a
      function) in a separate file, and use it from Nix expressions in
      other files.

      > **Note**
      >
      > Unlike some languages, `import` is a regular function in Nix.
      > Paths using the angle bracket syntax (e.g., `import` *\<foo\>*)
      > are normal [path values](@docroot@/language/values.md#type-path).

      A Nix expression loaded by `import` must not contain any *free
      variables* (identifiers that are not defined in the Nix expression
      itself and are not built-in). Therefore, it cannot refer to
      variables that are in scope at the call site. For instance, if you
      have a calling expression

      ```nix
      rec {
        x = 123;
        y = import ./foo.nix;
      }
      ```

      then the following `foo.nix` will give an error:

      ```nix
      x + 456
      ```

      since `x` is not in scope in `foo.nix`. If you want `x` to be
      available in `foo.nix`, you should pass it as a function argument:

      ```nix
      rec {
        x = 123;
        y = import ./foo.nix x;
      }
      ```

      and

      ```nix
      x: x + 456
      ```

      (The function argument doesn’t have to be called `x` in `foo.nix`;
      any name would work.)
    )",
    .fun = [](EvalState & state, const PosIdx pos, Value * * args, Value & v)
    {
        import(state, pos, *args[0], nullptr, v);
    }
});

/* Want reasonable symbol names, so extern C */
/* !!! Should we pass the Pos or the file name too? */
extern "C" typedef void (*ValueInitializer)(EvalState & state, Value & v);

/* Load a ValueInitializer from a DSO and return whatever it initializes */
void prim_importNative(EvalState & state, const PosIdx pos, Value * * args, Value & v)
{
    auto path = realisePath(state, pos, *args[0]);

    std::string sym(state.forceStringNoCtx(*args[1], pos, "while evaluating the second argument passed to builtins.importNative"));

    void *handle = dlopen(path.c_str(), RTLD_LAZY | RTLD_LOCAL);
    if (!handle)
        state.debugThrowLastTrace(EvalError("could not open '%1%': %2%", path, dlerror()));

    dlerror();
    ValueInitializer func = (ValueInitializer) dlsym(handle, sym.c_str());
    if(!func) {
        char *message = dlerror();
        if (message)
            state.debugThrowLastTrace(EvalError("could not load symbol '%1%' from '%2%': %3%", sym, path, message));
        else
            state.debugThrowLastTrace(EvalError("symbol '%1%' from '%2%' resolved to NULL when a function pointer was expected", sym, path));
    }

    (func)(state, v);

    /* We don't dlclose because v may be a primop referencing a function in the shared object file */
}


/* Execute a program and parse its output */
void prim_exec(EvalState & state, const PosIdx pos, Value * * args, Value & v)
{
    state.forceList(*args[0], pos, "while evaluating the first argument passed to builtins.exec");
    auto elems = args[0]->listElems();
    auto count = args[0]->listSize();
    if (count == 0)
        state.debugThrowLastTrace(EvalError({
            .msg = hintfmt("at least one argument to 'exec' required"),
            .errPos = state.positions[pos]
        }));
    PathSet context;
    auto program = state.coerceToString(pos, *elems[0], context, false, false,
           "while evaluating the first element of the argument passed to builtins.exec").toOwned();
    Strings commandArgs;
    for (unsigned int i = 1; i < args[0]->listSize(); ++i) {
        commandArgs.push_back(state.coerceToString(pos, *elems[i], context, false, false,
                    "while evaluating an element of the argument passed to builtins.exec").toOwned());
    }
    try {
        auto _ = state.realiseContext(context); // FIXME: Handle CA derivations
    } catch (InvalidPathError & e) {
        state.debugThrowLastTrace(EvalError({
            .msg = hintfmt("cannot execute '%1%', since path '%2%' is not valid",
                program, e.path),
            .errPos = state.positions[pos]
        }));
    }

    auto output = runProgram(program, true, commandArgs);
    Expr * parsed;
    try {
        parsed = state.parseExprFromString(std::move(output), "/");
    } catch (Error & e) {
        e.addTrace(state.positions[pos], "while parsing the output from '%1%'", program);
        throw;
    }
    try {
        state.eval(parsed, v);
    } catch (Error & e) {
        e.addTrace(state.positions[pos], "while evaluating the output from '%1%'", program);
        throw;
    }
}

/* Return a string representing the type of the expression. */
static void prim_typeOf(EvalState & state, const PosIdx pos, Value * * args, Value & v)
{
    state.forceValue(*args[0], pos);
    std::string t;
    switch (args[0]->type()) {
        case nInt: t = "int"; break;
        case nBool: t = "bool"; break;
        case nString: t = "string"; break;
        case nPath: t = "path"; break;
        case nNull: t = "null"; break;
        case nAttrs: t = "set"; break;
        case nList: t = "list"; break;
        case nFunction: t = "lambda"; break;
        case nExternal:
            t = args[0]->external->typeOf();
            break;
        case nFloat: t = "float"; break;
        case nThunk: abort();
    }
    v.mkString(t);
}

static RegisterPrimOp primop_typeOf({
    .name = "__typeOf",
    .args = {"e"},
    .doc = R"(
      Return a string representing the type of the value *e*, namely
      `"int"`, `"bool"`, `"string"`, `"path"`, `"null"`, `"set"`,
      `"list"`, `"lambda"` or `"float"`.
    )",
    .fun = prim_typeOf,
});

/* Determine whether the argument is the null value. */
static void prim_isNull(EvalState & state, const PosIdx pos, Value * * args, Value & v)
{
    state.forceValue(*args[0], pos);
    v.mkBool(args[0]->type() == nNull);
}

static RegisterPrimOp primop_isNull({
    .name = "isNull",
    .args = {"e"},
    .doc = R"(
      Return `true` if *e* evaluates to `null`, and `false` otherwise.

      > **Warning**
      >
      > This function is *deprecated*; just write `e == null` instead.
    )",
    .fun = prim_isNull,
});

/* Determine whether the argument is a function. */
static void prim_isFunction(EvalState & state, const PosIdx pos, Value * * args, Value & v)
{
    state.forceValue(*args[0], pos);
    v.mkBool(args[0]->type() == nFunction);
}

static RegisterPrimOp primop_isFunction({
    .name = "__isFunction",
    .args = {"e"},
    .doc = R"(
      Return `true` if *e* evaluates to a function, and `false` otherwise.
    )",
    .fun = prim_isFunction,
});

/* Determine whether the argument is an integer. */
static void prim_isInt(EvalState & state, const PosIdx pos, Value * * args, Value & v)
{
    state.forceValue(*args[0], pos);
    v.mkBool(args[0]->type() == nInt);
}

static RegisterPrimOp primop_isInt({
    .name = "__isInt",
    .args = {"e"},
    .doc = R"(
      Return `true` if *e* evaluates to an integer, and `false` otherwise.
    )",
    .fun = prim_isInt,
});

/* Determine whether the argument is a float. */
static void prim_isFloat(EvalState & state, const PosIdx pos, Value * * args, Value & v)
{
    state.forceValue(*args[0], pos);
    v.mkBool(args[0]->type() == nFloat);
}

static RegisterPrimOp primop_isFloat({
    .name = "__isFloat",
    .args = {"e"},
    .doc = R"(
      Return `true` if *e* evaluates to a float, and `false` otherwise.
    )",
    .fun = prim_isFloat,
});

/* Determine whether the argument is a string. */
static void prim_isString(EvalState & state, const PosIdx pos, Value * * args, Value & v)
{
    state.forceValue(*args[0], pos);
    v.mkBool(args[0]->type() == nString);
}

static RegisterPrimOp primop_isString({
    .name = "__isString",
    .args = {"e"},
    .doc = R"(
      Return `true` if *e* evaluates to a string, and `false` otherwise.
    )",
    .fun = prim_isString,
});

/* Determine whether the argument is a Boolean. */
static void prim_isBool(EvalState & state, const PosIdx pos, Value * * args, Value & v)
{
    state.forceValue(*args[0], pos);
    v.mkBool(args[0]->type() == nBool);
}

static RegisterPrimOp primop_isBool({
    .name = "__isBool",
    .args = {"e"},
    .doc = R"(
      Return `true` if *e* evaluates to a bool, and `false` otherwise.
    )",
    .fun = prim_isBool,
});

/* Determine whether the argument is a path. */
static void prim_isPath(EvalState & state, const PosIdx pos, Value * * args, Value & v)
{
    state.forceValue(*args[0], pos);
    v.mkBool(args[0]->type() == nPath);
}

static RegisterPrimOp primop_isPath({
    .name = "__isPath",
    .args = {"e"},
    .doc = R"(
      Return `true` if *e* evaluates to a path, and `false` otherwise.
    )",
    .fun = prim_isPath,
});

template<typename Callable>
 static inline void withExceptionContext(Trace trace, Callable&& func)
{
    try
    {
        func();
    }
    catch(Error & e)
    {
        e.pushTrace(trace);
        throw;
    }
}

struct CompareValues
{
    EvalState & state;
    const PosIdx pos;
    const std::string_view errorCtx;

    CompareValues(EvalState & state, const PosIdx pos, const std::string_view && errorCtx) : state(state), pos(pos), errorCtx(errorCtx) { };

    bool operator () (Value * v1, Value * v2) const
    {
        return (*this)(v1, v2, errorCtx);
    }

    bool operator () (Value * v1, Value * v2, std::string_view errorCtx) const
    {
        try {
            if (v1->type() == nFloat && v2->type() == nInt)
                return v1->fpoint < v2->integer;
            if (v1->type() == nInt && v2->type() == nFloat)
                return v1->integer < v2->fpoint;
            if (v1->type() != v2->type())
                state.error("cannot compare %s with %s", showType(*v1), showType(*v2)).debugThrow<EvalError>();
            switch (v1->type()) {
                case nInt:
                    return v1->integer < v2->integer;
                case nFloat:
                    return v1->fpoint < v2->fpoint;
                case nString:
                    return strcmp(v1->string.s, v2->string.s) < 0;
                case nPath:
                    return strcmp(v1->path, v2->path) < 0;
                case nList:
                    // Lexicographic comparison
                    for (size_t i = 0;; i++) {
                        if (i == v2->listSize()) {
                            return false;
                        } else if (i == v1->listSize()) {
                            return true;
                        } else if (!state.eqValues(*v1->listElems()[i], *v2->listElems()[i], pos, errorCtx)) {
                            return (*this)(v1->listElems()[i], v2->listElems()[i], "while comparing two list elements");
                        }
                    }
                default:
                    state.error("cannot compare %s with %s; values of that type are incomparable", showType(*v1), showType(*v2)).debugThrow<EvalError>();
            }
        } catch (Error & e) {
            e.addTrace(nullptr, errorCtx);
            throw;
        }
    }
};


#if HAVE_BOEHMGC
typedef std::list<Value *, gc_allocator<Value *>> ValueList;
#else
typedef std::list<Value *> ValueList;
#endif


static Bindings::iterator getAttr(
    EvalState & state,
    Symbol attrSym,
    Bindings * attrSet,
    std::string_view errorCtx)
{
    Bindings::iterator value = attrSet->find(attrSym);
    if (value == attrSet->end()) {
        throw TypeError({
            .msg = hintfmt("attribute '%s' missing %s", state.symbols[attrSym], normaltxt(errorCtx)),
            .errPos = state.positions[attrSet->pos],
        });
        // TODO XXX
        // Adding another trace for the function name to make it clear
        // which call received wrong arguments.
        //e.addTrace(state.positions[pos], hintfmt("while invoking '%s'", funcName));
        //state.debugThrowLastTrace(e);
    }
    return value;
}

static void prim_genericClosure(EvalState & state, const PosIdx pos, Value * * args, Value & v)
{
    state.forceAttrs(*args[0], noPos, "while evaluating the first argument passed to builtins.genericClosure");

    /* Get the start set. */
    Bindings::iterator startSet = getAttr(state, state.sStartSet, args[0]->attrs, "in the attrset passed as argument to builtins.genericClosure");

    state.forceList(*startSet->value, noPos, "while evaluating the 'startSet' attribute passed as argument to builtins.genericClosure");

    ValueList workSet;
    for (auto elem : startSet->value->listItems())
        workSet.push_back(elem);

    if (startSet->value->listSize() == 0) {
        v = *startSet->value;
        return;
    }

    /* Get the operator. */
    Bindings::iterator op = getAttr(state, state.sOperator, args[0]->attrs, "in the attrset passed as argument to builtins.genericClosure");
    state.forceFunction(*op->value, noPos, "while evaluating the 'operator' attribute passed as argument to builtins.genericClosure");

    /* Construct the closure by applying the operator to elements of
       `workSet', adding the result to `workSet', continuing until
       no new elements are found. */
    ValueList res;
    // `doneKeys' doesn't need to be a GC root, because its values are
    // reachable from res.
    auto cmp = CompareValues(state, noPos, "while comparing the `key` attributes of two genericClosure elements");
    std::set<Value *, decltype(cmp)> doneKeys(cmp);
    while (!workSet.empty()) {
        Value * e = *(workSet.begin());
        workSet.pop_front();

        state.forceAttrs(*e, noPos, "while evaluating one of the elements generated by (or initially passed to) builtins.genericClosure");

        Bindings::iterator key = getAttr(state, state.sKey, e->attrs, "in one of the attrsets generated by (or initially passed to) builtins.genericClosure");
        state.forceValue(*key->value, noPos);

        if (!doneKeys.insert(key->value).second) continue;
        res.push_back(e);

        /* Call the `operator' function with `e' as argument. */
        Value newElements;
        state.callFunction(*op->value, 1, &e, newElements, noPos);
        state.forceList(newElements, noPos, "while evaluating the return value of the `operator` passed to builtins.genericClosure");

        /* Add the values returned by the operator to the work set. */
        for (auto elem : newElements.listItems()) {
            state.forceValue(*elem, noPos); // "while evaluating one one of the elements returned by the `operator` passed to builtins.genericClosure");
            workSet.push_back(elem);
        }
    }

    /* Create the result list. */
    state.mkList(v, res.size());
    unsigned int n = 0;
    for (auto & i : res)
        v.listElems()[n++] = i;
}

static RegisterPrimOp primop_genericClosure(RegisterPrimOp::Info {
    .name = "__genericClosure",
    .args = {"attrset"},
    .arity = 1,
    .doc = R"(
      Take an *attrset* with values named `startSet` and `operator` in order to
      return a *list of attrsets* by starting with the `startSet`, recursively
      applying the `operator` function to each element. The *attrsets* in the
      `startSet` and produced by the `operator` must each contain value named
      `key` which are comparable to each other. The result is produced by
      repeatedly calling the operator for each element encountered with a
      unique key, terminating when no new elements are produced. For example,

      ```
      builtins.genericClosure {
        startSet = [ {key = 5;} ];
        operator = item: [{
          key = if (item.key / 2 ) * 2 == item.key
               then item.key / 2
               else 3 * item.key + 1;
        }];
      }
      ```
      evaluates to
      ```
      [ { key = 5; } { key = 16; } { key = 8; } { key = 4; } { key = 2; } { key = 1; } ]
      ```
      )",
    .fun = prim_genericClosure,
});


static RegisterPrimOp primop_break({
    .name = "break",
    .args = {"v"},
    .doc = R"(
      In debug mode (enabled using `--debugger`), pause Nix expression evaluation and enter the REPL.
      Otherwise, return the argument `v`.
    )",
    .fun = [](EvalState & state, const PosIdx pos, Value * * args, Value & v)
    {
        if (state.debugRepl && !state.debugTraces.empty()) {
            auto error = Error(ErrorInfo {
                .level = lvlInfo,
                .msg = hintfmt("breakpoint reached"),
                .errPos = state.positions[pos],
            });

            auto & dt = state.debugTraces.front();
            state.runDebugRepl(&error, dt.env, dt.expr);

            if (state.debugQuit) {
                // If the user elects to quit the repl, throw an exception.
                throw Error(ErrorInfo{
                    .level = lvlInfo,
                    .msg = hintfmt("quit the debugger"),
                    .errPos = nullptr,
                });
            }
        }

        // Return the value we were passed.
        v = *args[0];
    }
});

static RegisterPrimOp primop_abort({
    .name = "abort",
    .args = {"s"},
    .doc = R"(
      Abort Nix expression evaluation and print the error message *s*.
    )",
    .fun = [](EvalState & state, const PosIdx pos, Value * * args, Value & v)
    {
        PathSet context;
        auto s = state.coerceToString(pos, *args[0], context,
                "while evaluating the error message passed to builtins.abort").toOwned();
        state.debugThrowLastTrace(Abort("evaluation aborted with the following error message: '%1%'", s));
    }
});

static RegisterPrimOp primop_throw({
    .name = "throw",
    .args = {"s"},
    .doc = R"(
      Throw an error message *s*. This usually aborts Nix expression
      evaluation, but in `nix-env -qa` and other commands that try to
      evaluate a set of derivations to get information about those
      derivations, a derivation that throws an error is silently skipped
      (which is not the case for `abort`).
    )",
    .fun = [](EvalState & state, const PosIdx pos, Value * * args, Value & v)
    {
      PathSet context;
      auto s = state.coerceToString(pos, *args[0], context,
              "while evaluating the error message passed to builtin.throw").toOwned();
      state.debugThrowLastTrace(ThrownError(s));
    }
});

static void prim_addErrorContext(EvalState & state, const PosIdx pos, Value * * args, Value & v)
{
    try {
        state.forceValue(*args[1], pos);
        v = *args[1];
    } catch (Error & e) {
        PathSet context;
        e.addTrace(nullptr, state.coerceToString(pos, *args[0], context,
                "while evaluating the error message passed to builtins.addErrorContext").toOwned());
        throw;
    }
}

static RegisterPrimOp primop_addErrorContext(RegisterPrimOp::Info {
    .name = "__addErrorContext",
    .arity = 2,
    .fun = prim_addErrorContext,
});

static void prim_ceil(EvalState & state, const PosIdx pos, Value * * args, Value & v)
{
    auto value = state.forceFloat(*args[0], args[0]->determinePos(pos),
            "while evaluating the first argument passed to builtins.ceil");
    v.mkInt(ceil(value));
}

static RegisterPrimOp primop_ceil({
    .name = "__ceil",
    .args = {"double"},
    .doc = R"(
        Converts an IEEE-754 double-precision floating-point number (*double*) to
        the next higher integer.

        If the datatype is neither an integer nor a "float", an evaluation error will be
        thrown.
    )",
    .fun = prim_ceil,
});

static void prim_floor(EvalState & state, const PosIdx pos, Value * * args, Value & v)
{
    auto value = state.forceFloat(*args[0], args[0]->determinePos(pos), "while evaluating the first argument passed to builtins.floor");
    v.mkInt(floor(value));
}

static RegisterPrimOp primop_floor({
    .name = "__floor",
    .args = {"double"},
    .doc = R"(
        Converts an IEEE-754 double-precision floating-point number (*double*) to
        the next lower integer.

        If the datatype is neither an integer nor a "float", an evaluation error will be
        thrown.
    )",
    .fun = prim_floor,
});

/* Try evaluating the argument. Success => {success=true; value=something;},
 * else => {success=false; value=false;} */
static void prim_tryEval(EvalState & state, const PosIdx pos, Value * * args, Value & v)
{
    auto attrs = state.buildBindings(2);

    /* increment state.trylevel, and decrement it when this function returns. */
    MaintainCount trylevel(state.trylevel);

    void (* savedDebugRepl)(ref<EvalState> es, const ValMap & extraEnv) = nullptr;
    if (state.debugRepl && evalSettings.ignoreExceptionsDuringTry)
    {
        /* to prevent starting the repl from exceptions withing a tryEval, null it. */
        savedDebugRepl = state.debugRepl;
        state.debugRepl = nullptr;
    }

    try {
        state.forceValue(*args[0], pos);
        attrs.insert(state.sValue, args[0]);
        attrs.alloc("success").mkBool(true);
    } catch (AssertionError & e) {
        attrs.alloc(state.sValue).mkBool(false);
        attrs.alloc("success").mkBool(false);
    }

    // restore the debugRepl pointer if we saved it earlier.
    if (savedDebugRepl)
        state.debugRepl = savedDebugRepl;

    v.mkAttrs(attrs);
}

static RegisterPrimOp primop_tryEval({
    .name = "__tryEval",
    .args = {"e"},
    .doc = R"(
      Try to shallowly evaluate *e*. Return a set containing the
      attributes `success` (`true` if *e* evaluated successfully,
      `false` if an error was thrown) and `value`, equalling *e* if
      successful and `false` otherwise. `tryEval` will only prevent
      errors created by `throw` or `assert` from being thrown.
      Errors `tryEval` will not catch are for example those created
      by `abort` and type errors generated by builtins. Also note that
      this doesn't evaluate *e* deeply, so `let e = { x = throw ""; };
      in (builtins.tryEval e).success` will be `true`. Using
      `builtins.deepSeq` one can get the expected result:
      `let e = { x = throw ""; }; in
      (builtins.tryEval (builtins.deepSeq e e)).success` will be
      `false`.
    )",
    .fun = prim_tryEval,
});

/* Return an environment variable.  Use with care. */
static void prim_getEnv(EvalState & state, const PosIdx pos, Value * * args, Value & v)
{
    std::string name(state.forceStringNoCtx(*args[0], pos, "while evaluating the first argument passed to builtins.getEnv"));
    v.mkString(evalSettings.restrictEval || evalSettings.pureEval ? "" : getEnv(name).value_or(""));
}

static RegisterPrimOp primop_getEnv({
    .name = "__getEnv",
    .args = {"s"},
    .doc = R"(
      `getEnv` returns the value of the environment variable *s*, or an
      empty string if the variable doesn’t exist. This function should be
      used with care, as it can introduce all sorts of nasty environment
      dependencies in your Nix expression.

      `getEnv` is used in Nix Packages to locate the file
      `~/.nixpkgs/config.nix`, which contains user-local settings for Nix
      Packages. (That is, it does a `getEnv "HOME"` to locate the user’s
      home directory.)
    )",
    .fun = prim_getEnv,
});

/* Evaluate the first argument, then return the second argument. */
static void prim_seq(EvalState & state, const PosIdx pos, Value * * args, Value & v)
{
    state.forceValue(*args[0], pos);
    state.forceValue(*args[1], pos);
    v = *args[1];
}

static RegisterPrimOp primop_seq({
    .name = "__seq",
    .args = {"e1", "e2"},
    .doc = R"(
      Evaluate *e1*, then evaluate and return *e2*. This ensures that a
      computation is strict in the value of *e1*.
    )",
    .fun = prim_seq,
});

/* Evaluate the first argument deeply (i.e. recursing into lists and
   attrsets), then return the second argument. */
static void prim_deepSeq(EvalState & state, const PosIdx pos, Value * * args, Value & v)
{
    state.forceValueDeep(*args[0]);
    state.forceValue(*args[1], pos);
    v = *args[1];
}

static RegisterPrimOp primop_deepSeq({
    .name = "__deepSeq",
    .args = {"e1", "e2"},
    .doc = R"(
      This is like `seq e1 e2`, except that *e1* is evaluated *deeply*:
      if it’s a list or set, its elements or attributes are also
      evaluated recursively.
    )",
    .fun = prim_deepSeq,
});

/* Evaluate the first expression and print it on standard error.  Then
   return the second expression.  Useful for debugging. */
static void prim_trace(EvalState & state, const PosIdx pos, Value * * args, Value & v)
{
    state.forceValue(*args[0], pos);
    if (args[0]->type() == nString)
        printError("trace: %1%", args[0]->string.s);
    else
        printError("trace: %1%", printValue(state, *args[0]));
    state.forceValue(*args[1], pos);
    v = *args[1];
}

static RegisterPrimOp primop_trace({
    .name = "__trace",
    .args = {"e1", "e2"},
    .doc = R"(
      Evaluate *e1* and print its abstract syntax representation on
      standard error. Then return *e2*. This function is useful for
      debugging.
    )",
    .fun = prim_trace,
});


/* Takes two arguments and evaluates to the second one. Used as the
 * builtins.traceVerbose implementation when --trace-verbose is not enabled
 */
static void prim_second(EvalState & state, const PosIdx pos, Value * * args, Value & v)
{
    state.forceValue(*args[1], pos);
    v = *args[1];
}

/*************************************************************
 * Derivations
 *************************************************************/


/* Construct (as a unobservable side effect) a Nix derivation
   expression that performs the derivation described by the argument
   set.  Returns the original set extended with the following
   attributes: `outPath' containing the primary output path of the
   derivation; `drvPath' containing the path of the Nix expression;
   and `type' set to `derivation' to indicate that this is a
   derivation. */
static void prim_derivationStrict(EvalState & state, const PosIdx pos, Value * * args, Value & v)
{
    using nlohmann::json;
    state.forceAttrs(*args[0], pos, "while evaluating the argument passed to builtins.derivationStrict");

    /* Figure out the name first (for stack backtraces). */
    Bindings::iterator attr = getAttr(state, state.sName, args[0]->attrs, "in the attrset passed as argument to builtins.derivationStrict");

    std::string drvName;
    const auto posDrvName = attr->pos;
    try {
        drvName = state.forceStringNoCtx(*attr->value, pos, "while evaluating the `name` attribute passed to builtins.derivationStrict");
    } catch (Error & e) {
        e.addTrace(state.positions[posDrvName], "while evaluating the derivation attribute 'name'");
        throw;
    }

    /* Check whether attributes should be passed as a JSON file. */
    std::optional<json> jsonObject;
    attr = args[0]->attrs->find(state.sStructuredAttrs);
    if (attr != args[0]->attrs->end() && state.forceBool(*attr->value, pos, "while evaluating the `__structuredAttrs` attribute passed to builtins.derivationStrict"))
        jsonObject = json::object();

    /* Check whether null attributes should be ignored. */
    bool ignoreNulls = false;
    attr = args[0]->attrs->find(state.sIgnoreNulls);
    if (attr != args[0]->attrs->end())
        ignoreNulls = state.forceBool(*attr->value, pos, "while evaluating the `__ignoreNulls` attribute passed to builtins.derivationStrict");

    /* Build the derivation expression by processing the attributes. */
    Derivation drv;
    drv.name = drvName;

    PathSet context;

    bool contentAddressed = false;
    bool isImpure = false;
    std::optional<std::string> outputHash;
    std::string outputHashAlgo;
    std::optional<ContentAddressMethod> ingestionMethod;

    StringSet outputs;
    outputs.insert("out");

    for (auto & i : args[0]->attrs->lexicographicOrder(state.symbols)) {
        if (i->name == state.sIgnoreNulls) continue;
        const std::string & key = state.symbols[i->name];
        vomit("processing attribute '%1%'", key);

        auto handleHashMode = [&](const std::string_view s) {
            if (s == "recursive") ingestionMethod = FileIngestionMethod::Recursive;
            else if (s == "flat") ingestionMethod = FileIngestionMethod::Flat;
            else if (s == "text") ingestionMethod = TextHashMethod {};
            else
                state.debugThrowLastTrace(EvalError({
                    .msg = hintfmt("invalid value '%s' for 'outputHashMode' attribute", s),
                    .errPos = state.positions[posDrvName]
                }));
        };

        auto handleOutputs = [&](const Strings & ss) {
            outputs.clear();
            for (auto & j : ss) {
                if (outputs.find(j) != outputs.end())
                    state.debugThrowLastTrace(EvalError({
                        .msg = hintfmt("duplicate derivation output '%1%'", j),
                        .errPos = state.positions[posDrvName]
                    }));
                /* !!! Check whether j is a valid attribute
                   name. */
                /* Derivations cannot be named ‘drv’, because
                   then we'd have an attribute ‘drvPath’ in
                   the resulting set. */
                if (j == "drv")
                    state.debugThrowLastTrace(EvalError({
                        .msg = hintfmt("invalid derivation output name 'drv'" ),
                        .errPos = state.positions[posDrvName]
                    }));
                outputs.insert(j);
            }
            if (outputs.empty())
                state.debugThrowLastTrace(EvalError({
                    .msg = hintfmt("derivation cannot have an empty set of outputs"),
                    .errPos = state.positions[posDrvName]
                }));
        };

        try {

            if (ignoreNulls) {
                state.forceValue(*i->value, pos);
                if (i->value->type() == nNull) continue;
            }

            if (i->name == state.sContentAddressed) {
                contentAddressed = state.forceBool(*i->value, pos,
                        "while evaluating the `__contentAddressed` attribute passed to builtins.derivationStrict");
                if (contentAddressed)
                    settings.requireExperimentalFeature(Xp::CaDerivations);
            }

            else if (i->name == state.sImpure) {
                isImpure = state.forceBool(*i->value, pos,
                        "while evaluating the 'impure' attribute passed to builtins.derivationStrict");
                if (isImpure)
                    settings.requireExperimentalFeature(Xp::ImpureDerivations);
            }

            /* The `args' attribute is special: it supplies the
               command-line arguments to the builder. */
            else if (i->name == state.sArgs) {
                state.forceList(*i->value, pos,
                        "while evaluating the `args` attribute passed to builtins.derivationStrict");
                for (auto elem : i->value->listItems()) {
                    auto s = state.coerceToString(posDrvName, *elem, context, true,
                            "while evaluating an element of the `args` argument passed to builtins.derivationStrict").toOwned();
                    drv.args.push_back(s);
                }
            }

            /* All other attributes are passed to the builder through
               the environment. */
            else {

                if (jsonObject) {

                    if (i->name == state.sStructuredAttrs) continue;

                    (*jsonObject)[key] = printValueAsJSON(state, true, *i->value, pos, context);

                    if (i->name == state.sBuilder)
                        drv.builder = state.forceString(*i->value, context, posDrvName, "while evaluating the `builder` attribute passed to builtins.derivationStrict");
                    else if (i->name == state.sSystem)
                        drv.platform = state.forceStringNoCtx(*i->value, posDrvName, "while evaluating the `system` attribute passed to builtins.derivationStrict");
                    else if (i->name == state.sOutputHash)
                        outputHash = state.forceStringNoCtx(*i->value, posDrvName, "while evaluating the `outputHash` attribute passed to builtins.derivationStrict");
                    else if (i->name == state.sOutputHashAlgo)
                        outputHashAlgo = state.forceStringNoCtx(*i->value, posDrvName, "while evaluating the `outputHashAlgo` attribute passed to builtins.derivationStrict");
                    else if (i->name == state.sOutputHashMode)
                        handleHashMode(state.forceStringNoCtx(*i->value, posDrvName, "while evaluating the `outputHashMode` attribute passed to builtins.derivationStrict"));
                    else if (i->name == state.sOutputs) {
                        /* Require ‘outputs’ to be a list of strings. */
                        state.forceList(*i->value, posDrvName, "while evaluating the `outputs` attribute passed to builtins.derivationStrict");
                        Strings ss;
                        for (auto elem : i->value->listItems())
                            ss.emplace_back(state.forceStringNoCtx(*elem, posDrvName, "while evaluating an element of the `outputs` attribute passed to builtins.derivationStrict"));
                        handleOutputs(ss);
                    }

                } else {
                    auto s = state.coerceToString(i->pos, *i->value, context, true, "while evaluating an attribute passed to builtins.derivationStrict").toOwned();
                    drv.env.emplace(key, s);
                    if (i->name == state.sBuilder) drv.builder = std::move(s);
                    else if (i->name == state.sSystem) drv.platform = std::move(s);
                    else if (i->name == state.sOutputHash) outputHash = std::move(s);
                    else if (i->name == state.sOutputHashAlgo) outputHashAlgo = std::move(s);
                    else if (i->name == state.sOutputHashMode) handleHashMode(s);
                    else if (i->name == state.sOutputs)
                        handleOutputs(tokenizeString<Strings>(s));
                }

            }

        } catch (Error & e) {
            e.addTrace(nullptr,
                hintfmt("while evaluating the attribute '%1%' of the derivation '%2%'", key, drvName),
                true);
            throw;
        }
    }

    if (jsonObject) {
        drv.env.emplace("__json", jsonObject->dump());
        jsonObject.reset();
    }

    /* Everything in the context of the strings in the derivation
       attributes should be added as dependencies of the resulting
       derivation. */
<<<<<<< HEAD
    for (auto & path : context) {

        /* Paths marked with `=' denote that the path of a derivation
           is explicitly passed to the builder.  Since that allows the
           builder to gain access to every path in the dependency
           graph of the derivation (including all outputs), all paths
           in the graph must be added to this derivation's list of
           inputs to ensure that they are available when the builder
           runs. */
        if (path.at(0) == '=') {
            /* !!! This doesn't work if readOnlyMode is set. */
            StorePathSet refs;
            state.store->computeFSClosure(state.store->parseStorePath(std::string_view(path).substr(1)), refs);
            for (auto & j : refs) {
                drv.inputSrcs.insert(j);
                if (j.isDerivation()) {
                    Derivation jDrv = state.store->readDerivation(j);
                    if(jDrv.type().hasKnownOutputPaths())
                        drv.inputDrvs[j] = jDrv.outputNames();
                }
            }
        }

        /* Handle derivation outputs of the form ‘!<name>!<path>’. */
        else if (path.at(0) == '!') {
            auto ctx = decodeContext(*state.store, path);
            drv.inputDrvs[ctx.first].insert(ctx.second);
        }

        /* Otherwise it's a source file. */
        else
            drv.inputSrcs.insert(state.store->parseStorePath(path));
=======
    for (auto & c_ : context) {
        auto c = NixStringContextElem::parse(*state.store, c_);
        std::visit(overloaded {
            /* Since this allows the builder to gain access to every
               path in the dependency graph of the derivation (including
               all outputs), all paths in the graph must be added to
               this derivation's list of inputs to ensure that they are
               available when the builder runs. */
            [&](const NixStringContextElem::DrvDeep & d) {
                /* !!! This doesn't work if readOnlyMode is set. */
                StorePathSet refs;
                state.store->computeFSClosure(d.drvPath, refs);
                for (auto & j : refs) {
                    drv.inputSrcs.insert(j);
                    if (j.isDerivation())
                        drv.inputDrvs[j] = state.store->readDerivation(j).outputNames();
                }
            },
            [&](const NixStringContextElem::Built & b) {
                drv.inputDrvs[b.drvPath].insert(b.output);
            },
            [&](const NixStringContextElem::Opaque & o) {
                drv.inputSrcs.insert(o.path);
            },
        }, c.raw());
>>>>>>> b3d91239
    }

    /* Do we have all required attributes? */
    if (drv.builder == "")
        state.debugThrowLastTrace(EvalError({
            .msg = hintfmt("required attribute 'builder' missing"),
            .errPos = state.positions[posDrvName]
        }));

    if (drv.platform == "")
        state.debugThrowLastTrace(EvalError({
            .msg = hintfmt("required attribute 'system' missing"),
            .errPos = state.positions[posDrvName]
        }));

    /* Check whether the derivation name is valid. */
    if (isDerivation(drvName) && ingestionMethod != ContentAddressMethod { TextHashMethod { } })
        state.debugThrowLastTrace(EvalError({
            .msg = hintfmt("derivation names are allowed to end in '%s' only if they produce a single derivation file", drvExtension),
            .errPos = state.positions[posDrvName]
        }));

    if (outputHash) {
        /* Handle fixed-output derivations.

           Ignore `__contentAddressed` because fixed output derivations are
           already content addressed. */
        if (outputs.size() != 1 || *(outputs.begin()) != "out")
            state.debugThrowLastTrace(Error({
                .msg = hintfmt("multiple outputs are not supported in fixed-output derivations"),
                .errPos = state.positions[posDrvName]
            }));

        auto h = newHashAllowEmpty(*outputHash, parseHashTypeOpt(outputHashAlgo));

        auto method = ingestionMethod.value_or(FileIngestionMethod::Flat);

        DerivationOutput::CAFixed dof {
            // FIXME non-trivial fixed refs set
            .ca = contentAddressFromMethodHashAndRefs(method, std::move(h), {}),
        };

        drv.env["out"] = state.store->printStorePath(dof.path(*state.store, drvName, "out"));
        drv.outputs.insert_or_assign("out", std::move(dof));
    }

    else if (contentAddressed || isImpure) {
        if (contentAddressed && isImpure)
            throw EvalError({
                .msg = hintfmt("derivation cannot be both content-addressed and impure"),
                .errPos = state.positions[posDrvName]
            });

        auto ht = parseHashTypeOpt(outputHashAlgo).value_or(htSHA256);
        auto method = ingestionMethod.value_or(FileIngestionMethod::Recursive);

        for (auto & i : outputs) {
            drv.env[i] = hashPlaceholder(i);
            if (isImpure)
                drv.outputs.insert_or_assign(i,
                    DerivationOutput::Impure {
                        .method = method,
                        .hashType = ht,
                    });
            else
                drv.outputs.insert_or_assign(i,
                    DerivationOutput::CAFloating {
                        .method = method,
                        .hashType = ht,
                    });
        }
    }

    else {
        /* Compute a hash over the "masked" store derivation, which is
           the final one except that in the list of outputs, the
           output paths are empty strings, and the corresponding
           environment variables have an empty value.  This ensures
           that changes in the set of output names do get reflected in
           the hash. */
        for (auto & i : outputs) {
            drv.env[i] = "";
            drv.outputs.insert_or_assign(i,
                DerivationOutput::Deferred { });
        }

        auto hashModulo = hashDerivationModulo(*state.store, Derivation(drv), true);
        switch (hashModulo.kind) {
        case DrvHash::Kind::Regular:
            for (auto & i : outputs) {
                auto h = get(hashModulo.hashes, i);
                if (!h)
                    throw AssertionError({
                        .msg = hintfmt("derivation produced no hash for output '%s'", i),
                        .errPos = state.positions[posDrvName],
                    });
                auto outPath = state.store->makeOutputPath(i, *h, drvName);
                drv.env[i] = state.store->printStorePath(outPath);
                drv.outputs.insert_or_assign(
                    i,
                    DerivationOutputInputAddressed {
                        .path = std::move(outPath),
                    });
            }
            break;
            ;
        case DrvHash::Kind::Deferred:
            for (auto & i : outputs) {
                drv.outputs.insert_or_assign(i, DerivationOutputDeferred {});
            }
        }
    }

    /* Write the resulting term into the Nix store directory. */
    auto drvPath = writeDerivation(*state.store, drv, state.repair);
    auto drvPathS = state.store->printStorePath(drvPath);

    printMsg(lvlChatty, "instantiated '%1%' -> '%2%'", drvName, drvPathS);

    /* Optimisation, but required in read-only mode! because in that
       case we don't actually write store derivations, so we can't
       read them later. */
    {
        auto h = hashDerivationModulo(*state.store, drv, false);
        drvHashes.lock()->insert_or_assign(drvPath, h);
    }

    auto attrs = state.buildBindings(1 + drv.outputs.size());
    attrs.alloc(state.sDrvPath).mkString(drvPathS, {"=" + drvPathS});
    for (auto & i : drv.outputs)
        mkOutputString(state, attrs, drvPath, drv, i);
    v.mkAttrs(attrs);
}

static RegisterPrimOp primop_derivationStrict(RegisterPrimOp::Info {
    .name = "derivationStrict",
    .arity = 1,
    .fun = prim_derivationStrict,
});

/* Return a placeholder string for the specified output that will be
   substituted by the corresponding output path at build time. For
   example, 'placeholder "out"' returns the string
   /1rz4g4znpzjwh1xymhjpm42vipw92pr73vdgl6xs1hycac8kf2n9. At build
   time, any occurrence of this string in an derivation attribute will
   be replaced with the concrete path in the Nix store of the output
   ‘out’. */
static void prim_placeholder(EvalState & state, const PosIdx pos, Value * * args, Value & v)
{
    v.mkString(hashPlaceholder(state.forceStringNoCtx(*args[0], pos, "while evaluating the first argument passed to builtins.placeholder")));
}

static RegisterPrimOp primop_placeholder({
    .name = "placeholder",
    .args = {"output"},
    .doc = R"(
      Return a placeholder string for the specified *output* that will be
      substituted by the corresponding output path at build time. Typical
      outputs would be `"out"`, `"bin"` or `"dev"`.
    )",
    .fun = prim_placeholder,
});


/*************************************************************
 * Paths
 *************************************************************/


/* Convert the argument to a path.  !!! obsolete? */
static void prim_toPath(EvalState & state, const PosIdx pos, Value * * args, Value & v)
{
    PathSet context;
    Path path = state.coerceToPath(pos, *args[0], context, "while evaluating the first argument passed to builtins.toPath");
    v.mkString(canonPath(path), context);
}

static RegisterPrimOp primop_toPath({
    .name = "__toPath",
    .args = {"s"},
    .doc = R"(
      **DEPRECATED.** Use `/. + "/path"` to convert a string into an absolute
      path. For relative paths, use `./. + "/path"`.
    )",
    .fun = prim_toPath,
});

/* Allow a valid store path to be used in an expression.  This is
   useful in some generated expressions such as in nix-push, which
   generates a call to a function with an already existing store path
   as argument.  You don't want to use `toPath' here because it copies
   the path to the Nix store, which yields a copy like
   /nix/store/newhash-oldhash-oldname.  In the past, `toPath' had
   special case behaviour for store paths, but that created weird
   corner cases. */
static void prim_storePath(EvalState & state, const PosIdx pos, Value * * args, Value & v)
{
    if (evalSettings.pureEval)
        state.debugThrowLastTrace(EvalError({
            .msg = hintfmt("'%s' is not allowed in pure evaluation mode", "builtins.storePath"),
            .errPos = state.positions[pos]
        }));

    PathSet context;
    Path path = state.checkSourcePath(state.coerceToPath(pos, *args[0], context, "while evaluating the first argument passed to builtins.storePath"));
    /* Resolve symlinks in ‘path’, unless ‘path’ itself is a symlink
       directly in the store.  The latter condition is necessary so
       e.g. nix-push does the right thing. */
    if (!state.store->isStorePath(path)) path = canonPath(path, true);
    if (!state.store->isInStore(path))
        state.debugThrowLastTrace(EvalError({
            .msg = hintfmt("path '%1%' is not in the Nix store", path),
            .errPos = state.positions[pos]
        }));
    auto path2 = state.store->toStorePath(path).first;
    if (!settings.readOnlyMode)
        state.store->ensurePath(path2);
    context.insert(state.store->printStorePath(path2));
    v.mkString(path, context);
}

static RegisterPrimOp primop_storePath({
    .name = "__storePath",
    .args = {"path"},
    .doc = R"(
      This function allows you to define a dependency on an already
      existing store path. For example, the derivation attribute `src
      = builtins.storePath /nix/store/f1d18v1y…-source` causes the
      derivation to depend on the specified path, which must exist or
      be substitutable. Note that this differs from a plain path
      (e.g. `src = /nix/store/f1d18v1y…-source`) in that the latter
      causes the path to be *copied* again to the Nix store, resulting
      in a new path (e.g. `/nix/store/ld01dnzc…-source-source`).

      This function is not available in pure evaluation mode.
    )",
    .fun = prim_storePath,
});

static void prim_pathExists(EvalState & state, const PosIdx pos, Value * * args, Value & v)
{
    /* We don’t check the path right now, because we don’t want to
       throw if the path isn’t allowed, but just return false (and we
       can’t just catch the exception here because we still want to
       throw if something in the evaluation of `*args[0]` tries to
       access an unauthorized path). */
    auto path = realisePath(state, pos, *args[0], { .checkForPureEval = false });

    try {
        v.mkBool(pathExists(state.checkSourcePath(path)));
    } catch (SysError & e) {
        /* Don't give away info from errors while canonicalising
           ‘path’ in restricted mode. */
        v.mkBool(false);
    } catch (RestrictedPathError & e) {
        v.mkBool(false);
    }
}

static RegisterPrimOp primop_pathExists({
    .name = "__pathExists",
    .args = {"path"},
    .doc = R"(
      Return `true` if the path *path* exists at evaluation time, and
      `false` otherwise.
    )",
    .fun = prim_pathExists,
});

/* Return the base name of the given string, i.e., everything
   following the last slash. */
static void prim_baseNameOf(EvalState & state, const PosIdx pos, Value * * args, Value & v)
{
    PathSet context;
    v.mkString(baseNameOf(*state.coerceToString(pos, *args[0], context, false, false, "while evaluating the first argument passed to builtins.baseNameOf")), context);
}

static RegisterPrimOp primop_baseNameOf({
    .name = "baseNameOf",
    .args = {"s"},
    .doc = R"(
      Return the *base name* of the string *s*, that is, everything
      following the final slash in the string. This is similar to the GNU
      `basename` command.
    )",
    .fun = prim_baseNameOf,
});

/* Return the directory of the given path, i.e., everything before the
   last slash.  Return either a path or a string depending on the type
   of the argument. */
static void prim_dirOf(EvalState & state, const PosIdx pos, Value * * args, Value & v)
{
    PathSet context;
    auto path = state.coerceToString(pos, *args[0], context, false, false, "while evaluating the first argument passed to builtins.dirOf");
    auto dir = dirOf(*path);
    if (args[0]->type() == nPath) v.mkPath(dir); else v.mkString(dir, context);
}

static RegisterPrimOp primop_dirOf({
    .name = "dirOf",
    .args = {"s"},
    .doc = R"(
      Return the directory part of the string *s*, that is, everything
      before the final slash in the string. This is similar to the GNU
      `dirname` command.
    )",
    .fun = prim_dirOf,
});

/* Return the contents of a file as a string. */
static void prim_readFile(EvalState & state, const PosIdx pos, Value * * args, Value & v)
{
    auto path = realisePath(state, pos, *args[0]);
    auto s = readFile(path);
    if (s.find((char) 0) != std::string::npos)
        state.debugThrowLastTrace(Error("the contents of the file '%1%' cannot be represented as a Nix string", path));
    StorePathSet refs;
    if (state.store->isInStore(path)) {
        try {
            refs = state.store->queryPathInfo(state.store->toStorePath(path).first)->references;
        } catch (Error &) { // FIXME: should be InvalidPathError
        }
        // Re-scan references to filter down to just the ones that actually occur in the file.
        auto refsSink = PathRefScanSink::fromPaths(refs);
        refsSink << s;
        refs = refsSink.getResultPaths();
    }
    auto context = state.store->printStorePathSet(refs);
    v.mkString(s, context);
}

static RegisterPrimOp primop_readFile({
    .name = "__readFile",
    .args = {"path"},
    .doc = R"(
      Return the contents of the file *path* as a string.
    )",
    .fun = prim_readFile,
});

/* Find a file in the Nix search path. Used to implement <x> paths,
   which are desugared to 'findFile __nixPath "x"'. */
static void prim_findFile(EvalState & state, const PosIdx pos, Value * * args, Value & v)
{
    state.forceList(*args[0], pos, "while evaluating the first argument passed to builtins.findFile");

    SearchPath searchPath;

    for (auto v2 : args[0]->listItems()) {
        state.forceAttrs(*v2, pos, "while evaluating an element of the list passed to builtins.findFile");

        std::string prefix;
        Bindings::iterator i = v2->attrs->find(state.sPrefix);
        if (i != v2->attrs->end())
            prefix = state.forceStringNoCtx(*i->value, pos, "while evaluating the `prefix` attribute of an element of the list passed to builtins.findFile");

        i = getAttr(state, state.sPath, v2->attrs, "in an element of the __nixPath");

        PathSet context;
        auto path = state.coerceToString(pos, *i->value, context, false, false,
                "while evaluating the `path` attribute of an element of the list passed to builtins.findFile").toOwned();

        try {
            auto rewrites = state.realiseContext(context);
            path = rewriteStrings(path, rewrites);
        } catch (InvalidPathError & e) {
            state.debugThrowLastTrace(EvalError({
                .msg = hintfmt("cannot find '%1%', since path '%2%' is not valid", path, e.path),
                .errPos = state.positions[pos]
            }));
        }

        searchPath.emplace_back(prefix, path);
    }

    auto path = state.forceStringNoCtx(*args[1], pos, "while evaluating the second argument passed to builtins.findFile");

    v.mkPath(state.checkSourcePath(state.findFile(searchPath, path, pos)));
}

static RegisterPrimOp primop_findFile(RegisterPrimOp::Info {
    .name = "__findFile",
    .arity = 2,
    .fun = prim_findFile,
});

/* Return the cryptographic hash of a file in base-16. */
static void prim_hashFile(EvalState & state, const PosIdx pos, Value * * args, Value & v)
{
    auto type = state.forceStringNoCtx(*args[0], pos, "while evaluating the first argument passed to builtins.hashFile");
    std::optional<HashType> ht = parseHashType(type);
    if (!ht)
        state.debugThrowLastTrace(Error({
            .msg = hintfmt("unknown hash type '%1%'", type),
            .errPos = state.positions[pos]
        }));

    auto path = realisePath(state, pos, *args[1]);

    v.mkString(hashFile(*ht, path).to_string(Base16, false));
}

static RegisterPrimOp primop_hashFile({
    .name = "__hashFile",
    .args = {"type", "p"},
    .doc = R"(
      Return a base-16 representation of the cryptographic hash of the
      file at path *p*. The hash algorithm specified by *type* must be one
      of `"md5"`, `"sha1"`, `"sha256"` or `"sha512"`.
    )",
    .fun = prim_hashFile,
});

/* Read a directory (without . or ..) */
static void prim_readDir(EvalState & state, const PosIdx pos, Value * * args, Value & v)
{
    auto path = realisePath(state, pos, *args[0]);

    DirEntries entries = readDirectory(path);

    auto attrs = state.buildBindings(entries.size());

    for (auto & ent : entries) {
        if (ent.type == DT_UNKNOWN)
            ent.type = getFileType(path + "/" + ent.name);
        attrs.alloc(ent.name).mkString(
            ent.type == DT_REG ? "regular" :
            ent.type == DT_DIR ? "directory" :
            ent.type == DT_LNK ? "symlink" :
            "unknown");
    }

    v.mkAttrs(attrs);
}

static RegisterPrimOp primop_readDir({
    .name = "__readDir",
    .args = {"path"},
    .doc = R"(
      Return the contents of the directory *path* as a set mapping
      directory entries to the corresponding file type. For instance, if
      directory `A` contains a regular file `B` and another directory
      `C`, then `builtins.readDir ./A` will return the set

      ```nix
      { B = "regular"; C = "directory"; }
      ```

      The possible values for the file type are `"regular"`,
      `"directory"`, `"symlink"` and `"unknown"`.
    )",
    .fun = prim_readDir,
});


/*************************************************************
 * Creating files
 *************************************************************/


/* Convert the argument (which can be any Nix expression) to an XML
   representation returned in a string.  Not all Nix expressions can
   be sensibly or completely represented (e.g., functions). */
static void prim_toXML(EvalState & state, const PosIdx pos, Value * * args, Value & v)
{
    std::ostringstream out;
    PathSet context;
    printValueAsXML(state, true, false, *args[0], out, context, pos);
    v.mkString(out.str(), context);
}

static RegisterPrimOp primop_toXML({
    .name = "__toXML",
    .args = {"e"},
    .doc = R"(
      Return a string containing an XML representation of *e*. The main
      application for `toXML` is to communicate information with the
      builder in a more structured format than plain environment
      variables.

      Here is an example where this is the case:

      ```nix
      { stdenv, fetchurl, libxslt, jira, uberwiki }:

      stdenv.mkDerivation (rec {
        name = "web-server";

        buildInputs = [ libxslt ];

        builder = builtins.toFile "builder.sh" "
          source $stdenv/setup
          mkdir $out
          echo "$servlets" | xsltproc ${stylesheet} - > $out/server-conf.xml ①
        ";

        stylesheet = builtins.toFile "stylesheet.xsl" ②
         "<?xml version='1.0' encoding='UTF-8'?>
          <xsl:stylesheet xmlns:xsl='http://www.w3.org/1999/XSL/Transform' version='1.0'>
            <xsl:template match='/'>
              <Configure>
                <xsl:for-each select='/expr/list/attrs'>
                  <Call name='addWebApplication'>
                    <Arg><xsl:value-of select=\"attr[@name = 'path']/string/@value\" /></Arg>
                    <Arg><xsl:value-of select=\"attr[@name = 'war']/path/@value\" /></Arg>
                  </Call>
                </xsl:for-each>
              </Configure>
            </xsl:template>
          </xsl:stylesheet>
        ";

        servlets = builtins.toXML [ ③
          { path = "/bugtracker"; war = jira + "/lib/atlassian-jira.war"; }
          { path = "/wiki"; war = uberwiki + "/uberwiki.war"; }
        ];
      })
      ```

      The builder is supposed to generate the configuration file for a
      [Jetty servlet container](http://jetty.mortbay.org/). A servlet
      container contains a number of servlets (`*.war` files) each
      exported under a specific URI prefix. So the servlet configuration
      is a list of sets containing the `path` and `war` of the servlet
      (①). This kind of information is difficult to communicate with the
      normal method of passing information through an environment
      variable, which just concatenates everything together into a
      string (which might just work in this case, but wouldn’t work if
      fields are optional or contain lists themselves). Instead the Nix
      expression is converted to an XML representation with `toXML`,
      which is unambiguous and can easily be processed with the
      appropriate tools. For instance, in the example an XSLT stylesheet
      (at point ②) is applied to it (at point ①) to generate the XML
      configuration file for the Jetty server. The XML representation
      produced at point ③ by `toXML` is as follows:

      ```xml
      <?xml version='1.0' encoding='utf-8'?>
      <expr>
        <list>
          <attrs>
            <attr name="path">
              <string value="/bugtracker" />
            </attr>
            <attr name="war">
              <path value="/nix/store/d1jh9pasa7k2...-jira/lib/atlassian-jira.war" />
            </attr>
          </attrs>
          <attrs>
            <attr name="path">
              <string value="/wiki" />
            </attr>
            <attr name="war">
              <path value="/nix/store/y6423b1yi4sx...-uberwiki/uberwiki.war" />
            </attr>
          </attrs>
        </list>
      </expr>
      ```

      Note that we used the `toFile` built-in to write the builder and
      the stylesheet “inline” in the Nix expression. The path of the
      stylesheet is spliced into the builder using the syntax `xsltproc
      ${stylesheet}`.
    )",
    .fun = prim_toXML,
});

/* Convert the argument (which can be any Nix expression) to a JSON
   string.  Not all Nix expressions can be sensibly or completely
   represented (e.g., functions). */
static void prim_toJSON(EvalState & state, const PosIdx pos, Value * * args, Value & v)
{
    std::ostringstream out;
    PathSet context;
    printValueAsJSON(state, true, *args[0], pos, out, context);
    v.mkString(out.str(), context);
}

static RegisterPrimOp primop_toJSON({
    .name = "__toJSON",
    .args = {"e"},
    .doc = R"(
      Return a string containing a JSON representation of *e*. Strings,
      integers, floats, booleans, nulls and lists are mapped to their JSON
      equivalents. Sets (except derivations) are represented as objects.
      Derivations are translated to a JSON string containing the
      derivation’s output path. Paths are copied to the store and
      represented as a JSON string of the resulting store path.
    )",
    .fun = prim_toJSON,
});

/* Parse a JSON string to a value. */
static void prim_fromJSON(EvalState & state, const PosIdx pos, Value * * args, Value & v)
{
    auto s = state.forceStringNoCtx(*args[0], pos, "while evaluating the first argument passed to builtins.fromJSON");
    try {
        parseJSON(state, s, v);
    } catch (JSONParseError &e) {
        e.addTrace(state.positions[pos], "while decoding a JSON string");
        throw;
    }
}

static RegisterPrimOp primop_fromJSON({
    .name = "__fromJSON",
    .args = {"e"},
    .doc = R"(
      Convert a JSON string to a Nix value. For example,

      ```nix
      builtins.fromJSON ''{"x": [1, 2, 3], "y": null}''
      ```

      returns the value `{ x = [ 1 2 3 ]; y = null; }`.
    )",
    .fun = prim_fromJSON,
});

/* Store a string in the Nix store as a source file that can be used
   as an input by derivations. */
static void prim_toFile(EvalState & state, const PosIdx pos, Value * * args, Value & v)
{
    PathSet context;
    std::string name(state.forceStringNoCtx(*args[0], pos, "while evaluating the first argument passed to builtins.toFile"));
    std::string contents(state.forceString(*args[1], context, pos, "while evaluating the second argument passed to builtins.toFile"));

    StorePathSet refs;

    for (auto path : context) {
        if (path.at(0) != '/')
            state.debugThrowLastTrace(EvalError({
                .msg = hintfmt(
                    "in 'toFile': the file named '%1%' must not contain a reference "
                    "to a derivation but contains (%2%)",
                    name, path),
                .errPos = state.positions[pos]
            }));
        refs.insert(state.store->parseStorePath(path));
    }

    auto storePath = settings.readOnlyMode
        ? state.store->computeStorePathForText(name, contents, refs)
        : state.store->addTextToStore(name, contents, refs, state.repair);

    /* Note: we don't need to add `context' to the context of the
       result, since `storePath' itself has references to the paths
       used in args[1]. */

    /* Add the output of this to the allowed paths. */
    state.allowAndSetStorePathString(storePath, v);
}

static RegisterPrimOp primop_toFile({
    .name = "__toFile",
    .args = {"name", "s"},
    .doc = R"(
      Store the string *s* in a file in the Nix store and return its
      path.  The file has suffix *name*. This file can be used as an
      input to derivations. One application is to write builders
      “inline”. For instance, the following Nix expression combines the
      Nix expression for GNU Hello and its build script into one file:

      ```nix
      { stdenv, fetchurl, perl }:

      stdenv.mkDerivation {
        name = "hello-2.1.1";

        builder = builtins.toFile "builder.sh" "
          source $stdenv/setup

          PATH=$perl/bin:$PATH

          tar xvfz $src
          cd hello-*
          ./configure --prefix=$out
          make
          make install
        ";

        src = fetchurl {
          url = "http://ftp.nluug.nl/pub/gnu/hello/hello-2.1.1.tar.gz";
          sha256 = "1md7jsfd8pa45z73bz1kszpp01yw6x5ljkjk2hx7wl800any6465";
        };
        inherit perl;
      }
      ```

      It is even possible for one file to refer to another, e.g.,

      ```nix
      builder = let
        configFile = builtins.toFile "foo.conf" "
          # This is some dummy configuration file.
          ...
        ";
      in builtins.toFile "builder.sh" "
        source $stdenv/setup
        ...
        cp ${configFile} $out/etc/foo.conf
      ";
      ```

      Note that `${configFile}` is a
      [string interpolation](@docroot@/language/values.md#type-string), so the result of the
      expression `configFile`
      (i.e., a path like `/nix/store/m7p7jfny445k...-foo.conf`) will be
      spliced into the resulting string.

      It is however *not* allowed to have files mutually referring to each
      other, like so:

      ```nix
      let
        foo = builtins.toFile "foo" "...${bar}...";
        bar = builtins.toFile "bar" "...${foo}...";
      in foo
      ```

      This is not allowed because it would cause a cyclic dependency in
      the computation of the cryptographic hashes for `foo` and `bar`.

      It is also not possible to reference the result of a derivation. If
      you are using Nixpkgs, the `writeTextFile` function is able to do
      that.
    )",
    .fun = prim_toFile,
});

static void addPath(
    EvalState & state,
    const PosIdx pos,
    const std::string & name,
    Path path,
    Value * filterFun,
    FileIngestionMethod method,
    const std::optional<Hash> expectedHash,
    Value & v,
    const PathSet & context)
{
    try {
        // FIXME: handle CA derivation outputs (where path needs to
        // be rewritten to the actual output).
        auto rewrites = state.realiseContext(context);
        path = state.toRealPath(rewriteStrings(path, rewrites), context);

        StorePathSet refs;

        if (state.store->isInStore(path)) {
            try {
                auto [storePath, subPath] = state.store->toStorePath(path);
                // FIXME: we should scanForReferences on the path before adding it
                refs = state.store->queryPathInfo(storePath)->references;
                path = state.store->toRealPath(storePath) + subPath;
            } catch (Error &) { // FIXME: should be InvalidPathError
            }
        }

        path = evalSettings.pureEval && expectedHash
            ? path
            : state.checkSourcePath(path);

        PathFilter filter = filterFun ? ([&](const Path & path) {
            auto st = lstat(path);

            /* Call the filter function.  The first argument is the path,
               the second is a string indicating the type of the file. */
            Value arg1;
            arg1.mkString(path);

            Value arg2;
            arg2.mkString(
                S_ISREG(st.st_mode) ? "regular" :
                S_ISDIR(st.st_mode) ? "directory" :
                S_ISLNK(st.st_mode) ? "symlink" :
                "unknown" /* not supported, will fail! */);

            Value * args []{&arg1, &arg2};
            Value res;
            state.callFunction(*filterFun, 2, args, res, pos);

            return state.forceBool(res, pos, "while evaluating the return value of the path filter function");
        }) : defaultPathFilter;

        std::optional<StorePath> expectedStorePath;
        if (expectedHash)
            expectedStorePath = state.store->makeFixedOutputPath(name, FixedOutputInfo {
                {
                    .method = method,
                    .hash = *expectedHash,
                },
                .references = {},
            });

        if (!expectedHash || !state.store->isValidPath(*expectedStorePath)) {
            StorePath dstPath = settings.readOnlyMode
                ? state.store->computeStorePathForPath(name, path, method, htSHA256, filter).first
                : state.store->addToStore(name, path, method, htSHA256, filter, state.repair, refs);
            if (expectedHash && expectedStorePath != dstPath)
                state.debugThrowLastTrace(Error("store path mismatch in (possibly filtered) path added from '%s'", path));
            state.allowAndSetStorePathString(dstPath, v);
        } else
            state.allowAndSetStorePathString(*expectedStorePath, v);
    } catch (Error & e) {
        e.addTrace(state.positions[pos], "while adding path '%s'", path);
        throw;
    }
}


static void prim_filterSource(EvalState & state, const PosIdx pos, Value * * args, Value & v)
{
    PathSet context;
    Path path = state.coerceToPath(pos, *args[1], context, "while evaluating the second argument (the path to filter) passed to builtins.filterSource");
    state.forceFunction(*args[0], pos, "while evaluating the first argument passed to builtins.filterSource");
    addPath(state, pos, std::string(baseNameOf(path)), path, args[0], FileIngestionMethod::Recursive, std::nullopt, v, context);
}

static RegisterPrimOp primop_filterSource({
    .name = "__filterSource",
    .args = {"e1", "e2"},
    .doc = R"(
      > **Warning**
      >
      > `filterSource` should not be used to filter store paths. Since
      > `filterSource` uses the name of the input directory while naming
      > the output directory, doing so will produce a directory name in
      > the form of `<hash2>-<hash>-<name>`, where `<hash>-<name>` is
      > the name of the input directory. Since `<hash>` depends on the
      > unfiltered directory, the name of the output directory will
      > indirectly depend on files that are filtered out by the
      > function. This will trigger a rebuild even when a filtered out
      > file is changed. Use `builtins.path` instead, which allows
      > specifying the name of the output directory.

      This function allows you to copy sources into the Nix store while
      filtering certain files. For instance, suppose that you want to use
      the directory `source-dir` as an input to a Nix expression, e.g.

      ```nix
      stdenv.mkDerivation {
        ...
        src = ./source-dir;
      }
      ```

      However, if `source-dir` is a Subversion working copy, then all
      those annoying `.svn` subdirectories will also be copied to the
      store. Worse, the contents of those directories may change a lot,
      causing lots of spurious rebuilds. With `filterSource` you can
      filter out the `.svn` directories:

      ```nix
      src = builtins.filterSource
        (path: type: type != "directory" || baseNameOf path != ".svn")
        ./source-dir;
      ```

      Thus, the first argument *e1* must be a predicate function that is
      called for each regular file, directory or symlink in the source
      tree *e2*. If the function returns `true`, the file is copied to the
      Nix store, otherwise it is omitted. The function is called with two
      arguments. The first is the full path of the file. The second is a
      string that identifies the type of the file, which is either
      `"regular"`, `"directory"`, `"symlink"` or `"unknown"` (for other
      kinds of files such as device nodes or fifos — but note that those
      cannot be copied to the Nix store, so if the predicate returns
      `true` for them, the copy will fail). If you exclude a directory,
      the entire corresponding subtree of *e2* will be excluded.
    )",
    .fun = prim_filterSource,
});

static void prim_path(EvalState & state, const PosIdx pos, Value * * args, Value & v)
{
    state.forceAttrs(*args[0], pos, "while evaluating the argument passed to builtins.path");
    Path path;
    std::string name;
    Value * filterFun = nullptr;
    auto method = FileIngestionMethod::Recursive;
    std::optional<Hash> expectedHash;
    PathSet context;

    for (auto & attr : *args[0]->attrs) {
        auto n = state.symbols[attr.name];
        if (n == "path")
            path = state.coerceToPath(attr.pos, *attr.value, context, "while evaluating the `path` attribute passed to builtins.path");
        else if (attr.name == state.sName)
            name = state.forceStringNoCtx(*attr.value, attr.pos, "while evaluating the `name` attribute passed to builtins.path");
        else if (n == "filter")
            state.forceFunction(*(filterFun = attr.value), attr.pos, "while evaluating the `filter` parameter passed to builtins.path");
        else if (n == "recursive")
            method = FileIngestionMethod { state.forceBool(*attr.value, attr.pos, "while evaluating the `recursive` attribute passed to builtins.path") };
        else if (n == "sha256")
            expectedHash = newHashAllowEmpty(state.forceStringNoCtx(*attr.value, attr.pos, "while evaluating the `sha256` attribute passed to builtins.path"), htSHA256);
        else
            state.debugThrowLastTrace(EvalError({
                .msg = hintfmt("unsupported argument '%1%' to 'addPath'", state.symbols[attr.name]),
                .errPos = state.positions[attr.pos]
            }));
    }
    if (path.empty())
        state.debugThrowLastTrace(EvalError({
            .msg = hintfmt("missing required 'path' attribute in the first argument to builtins.path"),
            .errPos = state.positions[pos]
        }));
    if (name.empty())
        name = baseNameOf(path);

    addPath(state, pos, name, path, filterFun, method, expectedHash, v, context);
}

static RegisterPrimOp primop_path({
    .name = "__path",
    .args = {"args"},
    .doc = R"(
      An enrichment of the built-in path type, based on the attributes
      present in *args*. All are optional except `path`:

        - path\
          The underlying path.

        - name\
          The name of the path when added to the store. This can used to
          reference paths that have nix-illegal characters in their names,
          like `@`.

        - filter\
          A function of the type expected by `builtins.filterSource`,
          with the same semantics.

        - recursive\
          When `false`, when `path` is added to the store it is with a
          flat hash, rather than a hash of the NAR serialization of the
          file. Thus, `path` must refer to a regular file, not a
          directory. This allows similar behavior to `fetchurl`. Defaults
          to `true`.

        - sha256\
          When provided, this is the expected hash of the file at the
          path. Evaluation will fail if the hash is incorrect, and
          providing a hash allows `builtins.path` to be used even when the
          `pure-eval` nix config option is on.
    )",
    .fun = prim_path,
});


/*************************************************************
 * Sets
 *************************************************************/


/* Return the names of the attributes in a set as a sorted list of
   strings. */
static void prim_attrNames(EvalState & state, const PosIdx pos, Value * * args, Value & v)
{
    state.forceAttrs(*args[0], pos, "while evaluating the argument passed to builtins.attrNames");

    state.mkList(v, args[0]->attrs->size());

    size_t n = 0;
    for (auto & i : *args[0]->attrs)
        (v.listElems()[n++] = state.allocValue())->mkString(state.symbols[i.name]);

    std::sort(v.listElems(), v.listElems() + n,
              [](Value * v1, Value * v2) { return strcmp(v1->string.s, v2->string.s) < 0; });
}

static RegisterPrimOp primop_attrNames({
    .name = "__attrNames",
    .args = {"set"},
    .doc = R"(
      Return the names of the attributes in the set *set* in an
      alphabetically sorted list. For instance, `builtins.attrNames { y
      = 1; x = "foo"; }` evaluates to `[ "x" "y" ]`.
    )",
    .fun = prim_attrNames,
});

/* Return the values of the attributes in a set as a list, in the same
   order as attrNames. */
static void prim_attrValues(EvalState & state, const PosIdx pos, Value * * args, Value & v)
{
    state.forceAttrs(*args[0], pos, "while evaluating the argument passed to builtins.attrValues");

    state.mkList(v, args[0]->attrs->size());

    unsigned int n = 0;
    for (auto & i : *args[0]->attrs)
        v.listElems()[n++] = (Value *) &i;

    std::sort(v.listElems(), v.listElems() + n,
        [&](Value * v1, Value * v2) {
            std::string_view s1 = state.symbols[((Attr *) v1)->name],
                s2 = state.symbols[((Attr *) v2)->name];
            return s1 < s2;
        });

    for (unsigned int i = 0; i < n; ++i)
        v.listElems()[i] = ((Attr *) v.listElems()[i])->value;
}

static RegisterPrimOp primop_attrValues({
    .name = "__attrValues",
    .args = {"set"},
    .doc = R"(
      Return the values of the attributes in the set *set* in the order
      corresponding to the sorted attribute names.
    )",
    .fun = prim_attrValues,
});

/* Dynamic version of the `.' operator. */
void prim_getAttr(EvalState & state, const PosIdx pos, Value * * args, Value & v)
{
    auto attr = state.forceStringNoCtx(*args[0], pos, "while evaluating the first argument passed to builtins.getAttr");
    state.forceAttrs(*args[1], pos, "while evaluating the second argument passed to builtins.getAttr");
    Bindings::iterator i = getAttr(
        state,
        state.symbols.create(attr),
        args[1]->attrs,
        "in the attribute set under consideration"
    );
    // !!! add to stack trace?
    if (state.countCalls && i->pos) state.attrSelects[i->pos]++;
    state.forceValue(*i->value, pos);
    v = *i->value;
}

static RegisterPrimOp primop_getAttr({
    .name = "__getAttr",
    .args = {"s", "set"},
    .doc = R"(
      `getAttr` returns the attribute named *s* from *set*. Evaluation
      aborts if the attribute doesn’t exist. This is a dynamic version of
      the `.` operator, since *s* is an expression rather than an
      identifier.
    )",
    .fun = prim_getAttr,
});

/* Return position information of the specified attribute. */
static void prim_unsafeGetAttrPos(EvalState & state, const PosIdx pos, Value * * args, Value & v)
{
    auto attr = state.forceStringNoCtx(*args[0], pos, "while evaluating the first argument passed to builtins.unsafeGetAttrPos");
    state.forceAttrs(*args[1], pos, "while evaluating the second argument passed to builtins.unsafeGetAttrPos");
    Bindings::iterator i = args[1]->attrs->find(state.symbols.create(attr));
    if (i == args[1]->attrs->end())
        v.mkNull();
    else
        state.mkPos(v, i->pos);
}

static RegisterPrimOp primop_unsafeGetAttrPos(RegisterPrimOp::Info {
    .name = "__unsafeGetAttrPos",
    .arity = 2,
    .fun = prim_unsafeGetAttrPos,
});

/* Dynamic version of the `?' operator. */
static void prim_hasAttr(EvalState & state, const PosIdx pos, Value * * args, Value & v)
{
    auto attr = state.forceStringNoCtx(*args[0], pos, "while evaluating the first argument passed to builtins.hasAttr");
    state.forceAttrs(*args[1], pos, "while evaluating the second argument passed to builtins.hasAttr");
    v.mkBool(args[1]->attrs->find(state.symbols.create(attr)) != args[1]->attrs->end());
}

static RegisterPrimOp primop_hasAttr({
    .name = "__hasAttr",
    .args = {"s", "set"},
    .doc = R"(
      `hasAttr` returns `true` if *set* has an attribute named *s*, and
      `false` otherwise. This is a dynamic version of the `?` operator,
      since *s* is an expression rather than an identifier.
    )",
    .fun = prim_hasAttr,
});

/* Determine whether the argument is a set. */
static void prim_isAttrs(EvalState & state, const PosIdx pos, Value * * args, Value & v)
{
    state.forceValue(*args[0], pos);
    v.mkBool(args[0]->type() == nAttrs);
}

static RegisterPrimOp primop_isAttrs({
    .name = "__isAttrs",
    .args = {"e"},
    .doc = R"(
      Return `true` if *e* evaluates to a set, and `false` otherwise.
    )",
    .fun = prim_isAttrs,
});

static void prim_removeAttrs(EvalState & state, const PosIdx pos, Value * * args, Value & v)
{
    state.forceAttrs(*args[0], pos, "while evaluating the first argument passed to builtins.removeAttrs");
    state.forceList(*args[1], pos, "while evaluating the second argument passed to builtins.removeAttrs");

    /* Get the attribute names to be removed.
       We keep them as Attrs instead of Symbols so std::set_difference
       can be used to remove them from attrs[0]. */
    boost::container::small_vector<Attr, 64> names;
    names.reserve(args[1]->listSize());
    for (auto elem : args[1]->listItems()) {
        state.forceStringNoCtx(*elem, pos, "while evaluating the values of the second argument passed to builtins.removeAttrs");
        names.emplace_back(state.symbols.create(elem->string.s), nullptr);
    }
    std::sort(names.begin(), names.end());

    /* Copy all attributes not in that set.  Note that we don't need
       to sort v.attrs because it's a subset of an already sorted
       vector. */
    auto attrs = state.buildBindings(args[0]->attrs->size());
    std::set_difference(
        args[0]->attrs->begin(), args[0]->attrs->end(),
        names.begin(), names.end(),
        std::back_inserter(attrs));
    v.mkAttrs(attrs.alreadySorted());
}

static RegisterPrimOp primop_removeAttrs({
    .name = "removeAttrs",
    .args = {"set", "list"},
    .doc = R"(
      Remove the attributes listed in *list* from *set*. The attributes
      don’t have to exist in *set*. For instance,

      ```nix
      removeAttrs { x = 1; y = 2; z = 3; } [ "a" "x" "z" ]
      ```

      evaluates to `{ y = 2; }`.
    )",
    .fun = prim_removeAttrs,
});

/* Builds a set from a list specifying (name, value) pairs.  To be
   precise, a list [{name = "name1"; value = value1;} ... {name =
   "nameN"; value = valueN;}] is transformed to {name1 = value1;
   ... nameN = valueN;}.  In case of duplicate occurrences of the same
   name, the first takes precedence. */
static void prim_listToAttrs(EvalState & state, const PosIdx pos, Value * * args, Value & v)
{
    state.forceList(*args[0], pos, "while evaluating the argument passed to builtins.listToAttrs");

    auto attrs = state.buildBindings(args[0]->listSize());

    std::set<Symbol> seen;

    for (auto v2 : args[0]->listItems()) {
        state.forceAttrs(*v2, pos, "while evaluating an element of the list passed to builtins.listToAttrs");

        Bindings::iterator j = getAttr(state, state.sName, v2->attrs, "in a {name=...; value=...;} pair");

        auto name = state.forceStringNoCtx(*j->value, j->pos, "while evaluating the `name` attribute of an element of the list passed to builtins.listToAttrs");

        auto sym = state.symbols.create(name);
        if (seen.insert(sym).second) {
            Bindings::iterator j2 = getAttr(state, state.sValue, v2->attrs, "in a {name=...; value=...;} pair");
            attrs.insert(sym, j2->value, j2->pos);
        }
    }

    v.mkAttrs(attrs);
}

static RegisterPrimOp primop_listToAttrs({
    .name = "__listToAttrs",
    .args = {"e"},
    .doc = R"(
      Construct a set from a list specifying the names and values of each
      attribute. Each element of the list should be a set consisting of a
      string-valued attribute `name` specifying the name of the attribute,
      and an attribute `value` specifying its value.

      In case of duplicate occurrences of the same name, the first
      takes precedence.

      Example:

      ```nix
      builtins.listToAttrs
        [ { name = "foo"; value = 123; }
          { name = "bar"; value = 456; }
          { name = "bar"; value = 420; }
        ]
      ```

      evaluates to

      ```nix
      { foo = 123; bar = 456; }
      ```
    )",
    .fun = prim_listToAttrs,
});

static void prim_intersectAttrs(EvalState & state, const PosIdx pos, Value * * args, Value & v)
{
    state.forceAttrs(*args[0], pos, "while evaluating the first argument passed to builtins.intersectAttrs");
    state.forceAttrs(*args[1], pos, "while evaluating the second argument passed to builtins.intersectAttrs");

    Bindings &left = *args[0]->attrs;
    Bindings &right = *args[1]->attrs;

    auto attrs = state.buildBindings(std::min(left.size(), right.size()));

    // The current implementation has good asymptotic complexity and is reasonably
    // simple. Further optimization may be possible, but does not seem productive,
    // considering the state of eval performance in 2022.
    //
    // I have looked for reusable and/or standard solutions and these are my
    // findings:
    //
    // STL
    // ===
    // std::set_intersection is not suitable, as it only performs a simultaneous
    // linear scan; not taking advantage of random access. This is O(n + m), so
    // linear in the largest set, which is not acceptable for callPackage in Nixpkgs.
    //
    // Simultaneous scan, with alternating simple binary search
    // ===
    // One alternative algorithm scans the attrsets simultaneously, jumping
    // forward using `lower_bound` in case of inequality. This should perform
    // well on very similar sets, having a local and predictable access pattern.
    // On dissimilar sets, it seems to need more comparisons than the current
    // algorithm, as few consecutive attrs match. `lower_bound` could take
    // advantage of the decreasing remaining search space, but this causes
    // the medians to move, which can mean that they don't stay in the cache
    // like they would with the current naive `find`.
    //
    // Double binary search
    // ===
    // The optimal algorithm may be "Double binary search", which doesn't
    // scan at all, but rather divides both sets simultaneously.
    // See "Fast Intersection Algorithms for Sorted Sequences" by Baeza-Yates et al.
    // https://cs.uwaterloo.ca/~ajsaling/papers/intersection_alg_app10.pdf
    // The only downsides I can think of are not having a linear access pattern
    // for similar sets, and having to maintain a more intricate algorithm.
    //
    // Adaptive
    // ===
    // Finally one could run try a simultaneous scan, count misses and fall back
    // to double binary search when the counter hit some threshold and/or ratio.

    if (left.size() < right.size()) {
        for (auto & l : left) {
            Bindings::iterator r = right.find(l.name);
            if (r != right.end())
                attrs.insert(*r);
        }
    }
    else {
        for (auto & r : right) {
            Bindings::iterator l = left.find(r.name);
            if (l != left.end())
                attrs.insert(r);
        }
    }

    v.mkAttrs(attrs.alreadySorted());
}

static RegisterPrimOp primop_intersectAttrs({
    .name = "__intersectAttrs",
    .args = {"e1", "e2"},
    .doc = R"(
      Return a set consisting of the attributes in the set *e2* which have the
      same name as some attribute in *e1*.

      Performs in O(*n* log *m*) where *n* is the size of the smaller set and *m* the larger set's size.
    )",
    .fun = prim_intersectAttrs,
});

static void prim_catAttrs(EvalState & state, const PosIdx pos, Value * * args, Value & v)
{
    auto attrName = state.symbols.create(state.forceStringNoCtx(*args[0], pos, "while evaluating the first argument passed to builtins.catAttrs"));
    state.forceList(*args[1], pos, "while evaluating the second argument passed to builtins.catAttrs");

    Value * res[args[1]->listSize()];
    unsigned int found = 0;

    for (auto v2 : args[1]->listItems()) {
        state.forceAttrs(*v2, pos, "while evaluating an element in the list passed as second argument to builtins.catAttrs");
        Bindings::iterator i = v2->attrs->find(attrName);
        if (i != v2->attrs->end())
            res[found++] = i->value;
    }

    state.mkList(v, found);
    for (unsigned int n = 0; n < found; ++n)
        v.listElems()[n] = res[n];
}

static RegisterPrimOp primop_catAttrs({
    .name = "__catAttrs",
    .args = {"attr", "list"},
    .doc = R"(
      Collect each attribute named *attr* from a list of attribute
      sets.  Attrsets that don't contain the named attribute are
      ignored. For example,

      ```nix
      builtins.catAttrs "a" [{a = 1;} {b = 0;} {a = 2;}]
      ```

      evaluates to `[1 2]`.
    )",
    .fun = prim_catAttrs,
});

static void prim_functionArgs(EvalState & state, const PosIdx pos, Value * * args, Value & v)
{
    state.forceValue(*args[0], pos);
    if (args[0]->isPrimOpApp() || args[0]->isPrimOp()) {
        v.mkAttrs(&state.emptyBindings);
        return;
    }
    if (!args[0]->isLambda())
        state.debugThrowLastTrace(TypeError({
            .msg = hintfmt("'functionArgs' requires a function"),
            .errPos = state.positions[pos]
        }));

    if (!args[0]->lambda.fun->hasFormals()) {
        v.mkAttrs(&state.emptyBindings);
        return;
    }

    auto attrs = state.buildBindings(args[0]->lambda.fun->formals->formals.size());
    for (auto & i : args[0]->lambda.fun->formals->formals)
        // !!! should optimise booleans (allocate only once)
        attrs.alloc(i.name, i.pos).mkBool(i.def);
    v.mkAttrs(attrs);
}

static RegisterPrimOp primop_functionArgs({
    .name = "__functionArgs",
    .args = {"f"},
    .doc = R"(
      Return a set containing the names of the formal arguments expected
      by the function *f*. The value of each attribute is a Boolean
      denoting whether the corresponding argument has a default value. For
      instance, `functionArgs ({ x, y ? 123}: ...) = { x = false; y =
      true; }`.

      "Formal argument" here refers to the attributes pattern-matched by
      the function. Plain lambdas are not included, e.g. `functionArgs (x:
      ...) = { }`.
    )",
    .fun = prim_functionArgs,
});

/*  */
static void prim_mapAttrs(EvalState & state, const PosIdx pos, Value * * args, Value & v)
{
    state.forceAttrs(*args[1], pos, "while evaluating the second argument passed to builtins.mapAttrs");

    auto attrs = state.buildBindings(args[1]->attrs->size());

    for (auto & i : *args[1]->attrs) {
        Value * vName = state.allocValue();
        Value * vFun2 = state.allocValue();
        vName->mkString(state.symbols[i.name]);
        vFun2->mkApp(args[0], vName);
        attrs.alloc(i.name).mkApp(vFun2, i.value);
    }

    v.mkAttrs(attrs.alreadySorted());
}

static RegisterPrimOp primop_mapAttrs({
    .name = "__mapAttrs",
    .args = {"f", "attrset"},
    .doc = R"(
      Apply function *f* to every element of *attrset*. For example,

      ```nix
      builtins.mapAttrs (name: value: value * 10) { a = 1; b = 2; }
      ```

      evaluates to `{ a = 10; b = 20; }`.
    )",
    .fun = prim_mapAttrs,
});

static void prim_zipAttrsWith(EvalState & state, const PosIdx pos, Value * * args, Value & v)
{
    // we will first count how many values are present for each given key.
    // we then allocate a single attrset and pre-populate it with lists of
    // appropriate sizes, stash the pointers to the list elements of each,
    // and populate the lists. after that we replace the list in the every
    // attribute with the merge function application. this way we need not
    // use (slightly slower) temporary storage the GC does not know about.

    std::map<Symbol, std::pair<size_t, Value * *>> attrsSeen;

    state.forceFunction(*args[0], pos, "while evaluating the first argument passed to builtins.zipAttrsWith");
    state.forceList(*args[1], pos, "while evaluating the second argument passed to builtins.zipAttrsWith");
    const auto listSize = args[1]->listSize();
    const auto listElems = args[1]->listElems();

    for (unsigned int n = 0; n < listSize; ++n) {
        Value * vElem = listElems[n];
        try {
            state.forceAttrs(*vElem, noPos, "while evaluating a value of the list passed as second argument to builtins.zipAttrsWith");
            for (auto & attr : *vElem->attrs)
                attrsSeen[attr.name].first++;
        } catch (TypeError & e) {
            e.addTrace(state.positions[pos], hintfmt("while invoking '%s'", "zipAttrsWith"));
            state.debugThrowLastTrace(e);
        }
    }

    auto attrs = state.buildBindings(attrsSeen.size());
    for (auto & [sym, elem] : attrsSeen) {
        auto & list = attrs.alloc(sym);
        state.mkList(list, elem.first);
        elem.second = list.listElems();
    }
    v.mkAttrs(attrs.alreadySorted());

    for (unsigned int n = 0; n < listSize; ++n) {
        Value * vElem = listElems[n];
        for (auto & attr : *vElem->attrs)
            *attrsSeen[attr.name].second++ = attr.value;
    }

    for (auto & attr : *v.attrs) {
        auto name = state.allocValue();
        name->mkString(state.symbols[attr.name]);
        auto call1 = state.allocValue();
        call1->mkApp(args[0], name);
        auto call2 = state.allocValue();
        call2->mkApp(call1, attr.value);
        attr.value = call2;
    }
}

static RegisterPrimOp primop_zipAttrsWith({
    .name = "__zipAttrsWith",
    .args = {"f", "list"},
    .doc = R"(
      Transpose a list of attribute sets into an attribute set of lists,
      then apply `mapAttrs`.

      `f` receives two arguments: the attribute name and a non-empty
      list of all values encountered for that attribute name.

      The result is an attribute set where the attribute names are the
      union of the attribute names in each element of `list`. The attribute
      values are the return values of `f`.

      ```nix
      builtins.zipAttrsWith
        (name: values: { inherit name values; })
        [ { a = "x"; } { a = "y"; b = "z"; } ]
      ```

      evaluates to

      ```
      {
        a = { name = "a"; values = [ "x" "y" ]; };
        b = { name = "b"; values = [ "z" ]; };
      }
      ```
    )",
    .fun = prim_zipAttrsWith,
});


/*************************************************************
 * Lists
 *************************************************************/


/* Determine whether the argument is a list. */
static void prim_isList(EvalState & state, const PosIdx pos, Value * * args, Value & v)
{
    state.forceValue(*args[0], pos);
    v.mkBool(args[0]->type() == nList);
}

static RegisterPrimOp primop_isList({
    .name = "__isList",
    .args = {"e"},
    .doc = R"(
      Return `true` if *e* evaluates to a list, and `false` otherwise.
    )",
    .fun = prim_isList,
});

static void elemAt(EvalState & state, const PosIdx pos, Value & list, int n, Value & v)
{
    state.forceList(list, pos, "while evaluating the first argument passed to builtins.elemAt");
    if (n < 0 || (unsigned int) n >= list.listSize())
        state.debugThrowLastTrace(Error({
            .msg = hintfmt("list index %1% is out of bounds", n),
            .errPos = state.positions[pos]
        }));
    state.forceValue(*list.listElems()[n], pos);
    v = *list.listElems()[n];
}

/* Return the n-1'th element of a list. */
static void prim_elemAt(EvalState & state, const PosIdx pos, Value * * args, Value & v)
{
    elemAt(state, pos, *args[0], state.forceInt(*args[1], pos, "while evaluating the second argument passed to builtins.elemAt"), v);
}

static RegisterPrimOp primop_elemAt({
    .name = "__elemAt",
    .args = {"xs", "n"},
    .doc = R"(
      Return element *n* from the list *xs*. Elements are counted starting
      from 0. A fatal error occurs if the index is out of bounds.
    )",
    .fun = prim_elemAt,
});

/* Return the first element of a list. */
static void prim_head(EvalState & state, const PosIdx pos, Value * * args, Value & v)
{
    elemAt(state, pos, *args[0], 0, v);
}

static RegisterPrimOp primop_head({
    .name = "__head",
    .args = {"list"},
    .doc = R"(
      Return the first element of a list; abort evaluation if the argument
      isn’t a list or is an empty list. You can test whether a list is
      empty by comparing it with `[]`.
    )",
    .fun = prim_head,
});

/* Return a list consisting of everything but the first element of
   a list.  Warning: this function takes O(n) time, so you probably
   don't want to use it!  */
static void prim_tail(EvalState & state, const PosIdx pos, Value * * args, Value & v)
{
    state.forceList(*args[0], pos, "while evaluating the first argument passed to builtins.tail");
    if (args[0]->listSize() == 0)
        state.debugThrowLastTrace(Error({
            .msg = hintfmt("'tail' called on an empty list"),
            .errPos = state.positions[pos]
        }));

    state.mkList(v, args[0]->listSize() - 1);
    for (unsigned int n = 0; n < v.listSize(); ++n)
        v.listElems()[n] = args[0]->listElems()[n + 1];
}

static RegisterPrimOp primop_tail({
    .name = "__tail",
    .args = {"list"},
    .doc = R"(
      Return the second to last elements of a list; abort evaluation if
      the argument isn’t a list or is an empty list.

      > **Warning**
      >
      > This function should generally be avoided since it's inefficient:
      > unlike Haskell's `tail`, it takes O(n) time, so recursing over a
      > list by repeatedly calling `tail` takes O(n^2) time.
    )",
    .fun = prim_tail,
});

/* Apply a function to every element of a list. */
static void prim_map(EvalState & state, const PosIdx pos, Value * * args, Value & v)
{
    state.forceList(*args[1], pos, "while evaluating the second argument passed to builtins.map");

    if (args[1]->listSize() == 0) {
        v = *args[1];
        return;
    }

    state.forceFunction(*args[0], pos, "while evaluating the first argument passed to builtins.map");

    state.mkList(v, args[1]->listSize());
    for (unsigned int n = 0; n < v.listSize(); ++n)
        (v.listElems()[n] = state.allocValue())->mkApp(
            args[0], args[1]->listElems()[n]);
}

static RegisterPrimOp primop_map({
    .name = "map",
    .args = {"f", "list"},
    .doc = R"(
      Apply the function *f* to each element in the list *list*. For
      example,

      ```nix
      map (x: "foo" + x) [ "bar" "bla" "abc" ]
      ```

      evaluates to `[ "foobar" "foobla" "fooabc" ]`.
    )",
    .fun = prim_map,
});

/* Filter a list using a predicate; that is, return a list containing
   every element from the list for which the predicate function
   returns true. */
static void prim_filter(EvalState & state, const PosIdx pos, Value * * args, Value & v)
{
    state.forceList(*args[1], pos, "while evaluating the second argument passed to builtins.filter");

    if (args[1]->listSize() == 0) {
        v = *args[1];
        return;
    }

    state.forceFunction(*args[0], pos, "while evaluating the first argument passed to builtins.filter");

    // FIXME: putting this on the stack is risky.
    Value * vs[args[1]->listSize()];
    unsigned int k = 0;

    bool same = true;
    for (unsigned int n = 0; n < args[1]->listSize(); ++n) {
        Value res;
        state.callFunction(*args[0], *args[1]->listElems()[n], res, noPos);
        if (state.forceBool(res, pos, "while evaluating the return value of the filtering function passed to builtins.filter"))
            vs[k++] = args[1]->listElems()[n];
        else
            same = false;
    }

    if (same)
        v = *args[1];
    else {
        state.mkList(v, k);
        for (unsigned int n = 0; n < k; ++n) v.listElems()[n] = vs[n];
    }
}

static RegisterPrimOp primop_filter({
    .name = "__filter",
    .args = {"f", "list"},
    .doc = R"(
      Return a list consisting of the elements of *list* for which the
      function *f* returns `true`.
    )",
    .fun = prim_filter,
});

/* Return true if a list contains a given element. */
static void prim_elem(EvalState & state, const PosIdx pos, Value * * args, Value & v)
{
    bool res = false;
    state.forceList(*args[1], pos, "while evaluating the second argument passed to builtins.elem");
    for (auto elem : args[1]->listItems())
        if (state.eqValues(*args[0], *elem, pos, "while searching for the presence of the given element in the list")) {
            res = true;
            break;
        }
    v.mkBool(res);
}

static RegisterPrimOp primop_elem({
    .name = "__elem",
    .args = {"x", "xs"},
    .doc = R"(
      Return `true` if a value equal to *x* occurs in the list *xs*, and
      `false` otherwise.
    )",
    .fun = prim_elem,
});

/* Concatenate a list of lists. */
static void prim_concatLists(EvalState & state, const PosIdx pos, Value * * args, Value & v)
{
    state.forceList(*args[0], pos, "while evaluating the first argument passed to builtins.concatLists");
    state.concatLists(v, args[0]->listSize(), args[0]->listElems(), pos, "while evaluating a value of the list passed to builtins.concatLists");
}

static RegisterPrimOp primop_concatLists({
    .name = "__concatLists",
    .args = {"lists"},
    .doc = R"(
      Concatenate a list of lists into a single list.
    )",
    .fun = prim_concatLists,
});

/* Return the length of a list.  This is an O(1) time operation. */
static void prim_length(EvalState & state, const PosIdx pos, Value * * args, Value & v)
{
    state.forceList(*args[0], pos, "while evaluating the first argument passed to builtins.length");
    v.mkInt(args[0]->listSize());
}

static RegisterPrimOp primop_length({
    .name = "__length",
    .args = {"e"},
    .doc = R"(
      Return the length of the list *e*.
    )",
    .fun = prim_length,
});

/* Reduce a list by applying a binary operator, from left to
   right. The operator is applied strictly. */
static void prim_foldlStrict(EvalState & state, const PosIdx pos, Value * * args, Value & v)
{
    state.forceFunction(*args[0], pos, "while evaluating the first argument passed to builtins.foldlStrict");
    state.forceList(*args[2], pos, "while evaluating the third argument passed to builtins.foldlStrict");

    if (args[2]->listSize()) {
        Value * vCur = args[1];

        for (auto [n, elem] : enumerate(args[2]->listItems())) {
            Value * vs []{vCur, elem};
            vCur = n == args[2]->listSize() - 1 ? &v : state.allocValue();
            state.callFunction(*args[0], 2, vs, *vCur, pos);
        }
        state.forceValue(v, pos);
    } else {
        state.forceValue(*args[1], pos);
        v = *args[1];
    }
}

static RegisterPrimOp primop_foldlStrict({
    .name = "__foldl'",
    .args = {"op", "nul", "list"},
    .doc = R"(
      Reduce a list by applying a binary operator, from left to right,
      e.g. `foldl' op nul [x0 x1 x2 ...] = op (op (op nul x0) x1) x2)
      ...`. The operator is applied strictly, i.e., its arguments are
      evaluated first. For example, `foldl' (x: y: x + y) 0 [1 2 3]`
      evaluates to 6.
    )",
    .fun = prim_foldlStrict,
});

static void anyOrAll(bool any, EvalState & state, const PosIdx pos, Value * * args, Value & v)
{
    state.forceFunction(*args[0], pos, std::string("while evaluating the first argument passed to builtins.") + (any ? "any" : "all"));
    state.forceList(*args[1], pos, std::string("while evaluating the second argument passed to builtins.") + (any ? "any" : "all"));

    Value vTmp;
    for (auto elem : args[1]->listItems()) {
        state.callFunction(*args[0], *elem, vTmp, pos);
        bool res = state.forceBool(vTmp, pos, std::string("while evaluating the return value of the function passed to builtins.") + (any ? "any" : "all"));
        if (res == any) {
            v.mkBool(any);
            return;
        }
    }

    v.mkBool(!any);
}


static void prim_any(EvalState & state, const PosIdx pos, Value * * args, Value & v)
{
    anyOrAll(true, state, pos, args, v);
}

static RegisterPrimOp primop_any({
    .name = "__any",
    .args = {"pred", "list"},
    .doc = R"(
      Return `true` if the function *pred* returns `true` for at least one
      element of *list*, and `false` otherwise.
    )",
    .fun = prim_any,
});

static void prim_all(EvalState & state, const PosIdx pos, Value * * args, Value & v)
{
    anyOrAll(false, state, pos, args, v);
}

static RegisterPrimOp primop_all({
    .name = "__all",
    .args = {"pred", "list"},
    .doc = R"(
      Return `true` if the function *pred* returns `true` for all elements
      of *list*, and `false` otherwise.
    )",
    .fun = prim_all,
});

static void prim_genList(EvalState & state, const PosIdx pos, Value * * args, Value & v)
{
    auto len = state.forceInt(*args[1], pos, "while evaluating the second argument passed to builtins.genList");

    if (len < 0)
        state.debugThrowLastTrace(EvalError({
            .msg = hintfmt("cannot create list of size %1%", len),
            .errPos = state.positions[pos]
        }));

    state.mkList(v, len);

    for (unsigned int n = 0; n < (unsigned int) len; ++n) {
        auto arg = state.allocValue();
        arg->mkInt(n);
        (v.listElems()[n] = state.allocValue())->mkApp(args[0], arg);
    }
}

static RegisterPrimOp primop_genList({
    .name = "__genList",
    .args = {"generator", "length"},
    .doc = R"(
      Generate list of size *length*, with each element *i* equal to the
      value returned by *generator* `i`. For example,

      ```nix
      builtins.genList (x: x * x) 5
      ```

      returns the list `[ 0 1 4 9 16 ]`.
    )",
    .fun = prim_genList,
});

static void prim_lessThan(EvalState & state, const PosIdx pos, Value * * args, Value & v);


static void prim_sort(EvalState & state, const PosIdx pos, Value * * args, Value & v)
{
    state.forceList(*args[1], pos, "while evaluating the second argument passed to builtins.sort");

    auto len = args[1]->listSize();
    if (len == 0) {
        v = *args[1];
        return;
    }

    state.forceFunction(*args[0], pos, "while evaluating the first argument passed to builtins.sort");

    state.mkList(v, len);
    for (unsigned int n = 0; n < len; ++n) {
        state.forceValue(*args[1]->listElems()[n], pos);
        v.listElems()[n] = args[1]->listElems()[n];
    }

    auto comparator = [&](Value * a, Value * b) {
        /* Optimization: if the comparator is lessThan, bypass
           callFunction. */
        if (args[0]->isPrimOp() && args[0]->primOp->fun == prim_lessThan)
            return CompareValues(state, noPos, "while evaluating the ordering function passed to builtins.sort")(a, b);

        Value * vs[] = {a, b};
        Value vBool;
        state.callFunction(*args[0], 2, vs, vBool, noPos);
        return state.forceBool(vBool, pos, "while evaluating the return value of the sorting function passed to builtins.sort");
    };

    /* FIXME: std::sort can segfault if the comparator is not a strict
       weak ordering. What to do? std::stable_sort() seems more
       resilient, but no guarantees... */
    std::stable_sort(v.listElems(), v.listElems() + len, comparator);
}

static RegisterPrimOp primop_sort({
    .name = "__sort",
    .args = {"comparator", "list"},
    .doc = R"(
      Return *list* in sorted order. It repeatedly calls the function
      *comparator* with two elements. The comparator should return `true`
      if the first element is less than the second, and `false` otherwise.
      For example,

      ```nix
      builtins.sort builtins.lessThan [ 483 249 526 147 42 77 ]
      ```

      produces the list `[ 42 77 147 249 483 526 ]`.

      This is a stable sort: it preserves the relative order of elements
      deemed equal by the comparator.
    )",
    .fun = prim_sort,
});

static void prim_partition(EvalState & state, const PosIdx pos, Value * * args, Value & v)
{
    state.forceFunction(*args[0], pos, "while evaluating the first argument passed to builtins.partition");
    state.forceList(*args[1], pos, "while evaluating the second argument passed to builtins.partition");

    auto len = args[1]->listSize();

    ValueVector right, wrong;

    for (unsigned int n = 0; n < len; ++n) {
        auto vElem = args[1]->listElems()[n];
        state.forceValue(*vElem, pos);
        Value res;
        state.callFunction(*args[0], *vElem, res, pos);
        if (state.forceBool(res, pos, "while evaluating the return value of the partition function passed to builtins.partition"))
            right.push_back(vElem);
        else
            wrong.push_back(vElem);
    }

    auto attrs = state.buildBindings(2);

    auto & vRight = attrs.alloc(state.sRight);
    auto rsize = right.size();
    state.mkList(vRight, rsize);
    if (rsize)
        memcpy(vRight.listElems(), right.data(), sizeof(Value *) * rsize);

    auto & vWrong = attrs.alloc(state.sWrong);
    auto wsize = wrong.size();
    state.mkList(vWrong, wsize);
    if (wsize)
        memcpy(vWrong.listElems(), wrong.data(), sizeof(Value *) * wsize);

    v.mkAttrs(attrs);
}

static RegisterPrimOp primop_partition({
    .name = "__partition",
    .args = {"pred", "list"},
    .doc = R"(
      Given a predicate function *pred*, this function returns an
      attrset containing a list named `right`, containing the elements
      in *list* for which *pred* returned `true`, and a list named
      `wrong`, containing the elements for which it returned
      `false`. For example,

      ```nix
      builtins.partition (x: x > 10) [1 23 9 3 42]
      ```

      evaluates to

      ```nix
      { right = [ 23 42 ]; wrong = [ 1 9 3 ]; }
      ```
    )",
    .fun = prim_partition,
});

static void prim_groupBy(EvalState & state, const PosIdx pos, Value * * args, Value & v)
{
    state.forceFunction(*args[0], pos, "while evaluating the first argument passed to builtins.groupBy");
    state.forceList(*args[1], pos, "while evaluating the second argument passed to builtins.groupBy");

    ValueVectorMap attrs;

    for (auto vElem : args[1]->listItems()) {
        Value res;
        state.callFunction(*args[0], *vElem, res, pos);
        auto name = state.forceStringNoCtx(res, pos, "while evaluating the return value of the grouping function passed to builtins.groupBy");
        auto sym = state.symbols.create(name);
        auto vector = attrs.try_emplace(sym, ValueVector()).first;
        vector->second.push_back(vElem);
    }

    auto attrs2 = state.buildBindings(attrs.size());

    for (auto & i : attrs) {
        auto & list = attrs2.alloc(i.first);
        auto size = i.second.size();
        state.mkList(list, size);
        memcpy(list.listElems(), i.second.data(), sizeof(Value *) * size);
    }

    v.mkAttrs(attrs2.alreadySorted());
}

static RegisterPrimOp primop_groupBy({
    .name = "__groupBy",
    .args = {"f", "list"},
    .doc = R"(
      Groups elements of *list* together by the string returned from the
      function *f* called on each element. It returns an attribute set
      where each attribute value contains the elements of *list* that are
      mapped to the same corresponding attribute name returned by *f*.

      For example,

      ```nix
      builtins.groupBy (builtins.substring 0 1) ["foo" "bar" "baz"]
      ```

      evaluates to

      ```nix
      { b = [ "bar" "baz" ]; f = [ "foo" ]; }
      ```
    )",
    .fun = prim_groupBy,
});

static void prim_concatMap(EvalState & state, const PosIdx pos, Value * * args, Value & v)
{
    state.forceFunction(*args[0], pos, "while evaluating the first argument passed to builtins.concatMap");
    state.forceList(*args[1], pos, "while evaluating the second argument passed to builtins.concatMap");
    auto nrLists = args[1]->listSize();

    Value lists[nrLists];
    size_t len = 0;

    for (unsigned int n = 0; n < nrLists; ++n) {
        Value * vElem = args[1]->listElems()[n];
        state.callFunction(*args[0], *vElem, lists[n], pos);
        try {
            state.forceList(lists[n], lists[n].determinePos(args[0]->determinePos(pos)), "while evaluating the return value of the function passed to buitlins.concatMap");
        } catch (TypeError &e) {
            e.addTrace(state.positions[pos], hintfmt("while invoking '%s'", "concatMap"));
            state.debugThrowLastTrace(e);
        }
        len += lists[n].listSize();
    }

    state.mkList(v, len);
    auto out = v.listElems();
    for (unsigned int n = 0, pos = 0; n < nrLists; ++n) {
        auto l = lists[n].listSize();
        if (l)
            memcpy(out + pos, lists[n].listElems(), l * sizeof(Value *));
        pos += l;
    }
}

static RegisterPrimOp primop_concatMap({
    .name = "__concatMap",
    .args = {"f", "list"},
    .doc = R"(
      This function is equivalent to `builtins.concatLists (map f list)`
      but is more efficient.
    )",
    .fun = prim_concatMap,
});


/*************************************************************
 * Integer arithmetic
 *************************************************************/


static void prim_add(EvalState & state, const PosIdx pos, Value * * args, Value & v)
{
    state.forceValue(*args[0], pos);
    state.forceValue(*args[1], pos);
    if (args[0]->type() == nFloat || args[1]->type() == nFloat)
        v.mkFloat(state.forceFloat(*args[0], pos, "while evaluating the first argument of the addition")
                + state.forceFloat(*args[1], pos, "while evaluating the second argument of the addition"));
    else
        v.mkInt(  state.forceInt(*args[0], pos, "while evaluating the first argument of the addition")
                + state.forceInt(*args[1], pos, "while evaluating the second argument of the addition"));
}

static RegisterPrimOp primop_add({
    .name = "__add",
    .args = {"e1", "e2"},
    .doc = R"(
      Return the sum of the numbers *e1* and *e2*.
    )",
    .fun = prim_add,
});

static void prim_sub(EvalState & state, const PosIdx pos, Value * * args, Value & v)
{
    state.forceValue(*args[0], pos);
    state.forceValue(*args[1], pos);
    if (args[0]->type() == nFloat || args[1]->type() == nFloat)
        v.mkFloat(state.forceFloat(*args[0], pos, "while evaluating the first argument of the subtraction")
                - state.forceFloat(*args[1], pos, "while evaluating the second argument of the subtraction"));
    else
        v.mkInt(  state.forceInt(*args[0], pos, "while evaluating the first argument of the subtraction")
                - state.forceInt(*args[1], pos, "while evaluating the second argument of the subtraction"));
}

static RegisterPrimOp primop_sub({
    .name = "__sub",
    .args = {"e1", "e2"},
    .doc = R"(
      Return the difference between the numbers *e1* and *e2*.
    )",
    .fun = prim_sub,
});

static void prim_mul(EvalState & state, const PosIdx pos, Value * * args, Value & v)
{
    state.forceValue(*args[0], pos);
    state.forceValue(*args[1], pos);
    if (args[0]->type() == nFloat || args[1]->type() == nFloat)
        v.mkFloat(state.forceFloat(*args[0], pos, "while evaluating the first of the multiplication")
                * state.forceFloat(*args[1], pos, "while evaluating the second argument of the multiplication"));
    else
        v.mkInt(  state.forceInt(*args[0], pos, "while evaluating the first argument of the multiplication")
                * state.forceInt(*args[1], pos, "while evaluating the second argument of the multiplication"));
}

static RegisterPrimOp primop_mul({
    .name = "__mul",
    .args = {"e1", "e2"},
    .doc = R"(
      Return the product of the numbers *e1* and *e2*.
    )",
    .fun = prim_mul,
});

static void prim_div(EvalState & state, const PosIdx pos, Value * * args, Value & v)
{
    state.forceValue(*args[0], pos);
    state.forceValue(*args[1], pos);

    NixFloat f2 = state.forceFloat(*args[1], pos, "while evaluating the second operand of the division");
    if (f2 == 0)
        state.debugThrowLastTrace(EvalError({
            .msg = hintfmt("division by zero"),
            .errPos = state.positions[pos]
        }));

    if (args[0]->type() == nFloat || args[1]->type() == nFloat) {
        v.mkFloat(state.forceFloat(*args[0], pos, "while evaluating the first operand of the division") / f2);
    } else {
        NixInt i1 = state.forceInt(*args[0], pos, "while evaluating the first operand of the division");
        NixInt i2 = state.forceInt(*args[1], pos, "while evaluating the second operand of the division");
        /* Avoid division overflow as it might raise SIGFPE. */
        if (i1 == std::numeric_limits<NixInt>::min() && i2 == -1)
            state.debugThrowLastTrace(EvalError({
                .msg = hintfmt("overflow in integer division"),
                .errPos = state.positions[pos]
            }));

        v.mkInt(i1 / i2);
    }
}

static RegisterPrimOp primop_div({
    .name = "__div",
    .args = {"e1", "e2"},
    .doc = R"(
      Return the quotient of the numbers *e1* and *e2*.
    )",
    .fun = prim_div,
});

static void prim_bitAnd(EvalState & state, const PosIdx pos, Value * * args, Value & v)
{
    v.mkInt(state.forceInt(*args[0], pos, "while evaluating the first argument passed to builtins.bitAnd")
            & state.forceInt(*args[1], pos, "while evaluating the second argument passed to builtins.bitAnd"));
}

static RegisterPrimOp primop_bitAnd({
    .name = "__bitAnd",
    .args = {"e1", "e2"},
    .doc = R"(
      Return the bitwise AND of the integers *e1* and *e2*.
    )",
    .fun = prim_bitAnd,
});

static void prim_bitOr(EvalState & state, const PosIdx pos, Value * * args, Value & v)
{
    v.mkInt(state.forceInt(*args[0], pos, "while evaluating the first argument passed to builtins.bitOr")
            | state.forceInt(*args[1], pos, "while evaluating the second argument passed to builtins.bitOr"));
}

static RegisterPrimOp primop_bitOr({
    .name = "__bitOr",
    .args = {"e1", "e2"},
    .doc = R"(
      Return the bitwise OR of the integers *e1* and *e2*.
    )",
    .fun = prim_bitOr,
});

static void prim_bitXor(EvalState & state, const PosIdx pos, Value * * args, Value & v)
{
    v.mkInt(state.forceInt(*args[0], pos, "while evaluating the first argument passed to builtins.bitXor")
            ^ state.forceInt(*args[1], pos, "while evaluating the second argument passed to builtins.bitXor"));
}

static RegisterPrimOp primop_bitXor({
    .name = "__bitXor",
    .args = {"e1", "e2"},
    .doc = R"(
      Return the bitwise XOR of the integers *e1* and *e2*.
    )",
    .fun = prim_bitXor,
});

static void prim_lessThan(EvalState & state, const PosIdx pos, Value * * args, Value & v)
{
    state.forceValue(*args[0], pos);
    state.forceValue(*args[1], pos);
    // pos is exact here, no need for a message.
    CompareValues comp(state, pos, "");
    v.mkBool(comp(args[0], args[1]));
}

static RegisterPrimOp primop_lessThan({
    .name = "__lessThan",
    .args = {"e1", "e2"},
    .doc = R"(
      Return `true` if the number *e1* is less than the number *e2*, and
      `false` otherwise. Evaluation aborts if either *e1* or *e2* does not
      evaluate to a number.
    )",
    .fun = prim_lessThan,
});


/*************************************************************
 * String manipulation
 *************************************************************/


/* Convert the argument to a string.  Paths are *not* copied to the
   store, so `toString /foo/bar' yields `"/foo/bar"', not
   `"/nix/store/whatever..."'. */
static void prim_toString(EvalState & state, const PosIdx pos, Value * * args, Value & v)
{
    PathSet context;
    auto s = state.coerceToString(pos, *args[0], context, true, false, "while evaluating the first argument passed to builtins.toString");
    v.mkString(*s, context);
}

static RegisterPrimOp primop_toString({
    .name = "toString",
    .args = {"e"},
    .doc = R"(
      Convert the expression *e* to a string. *e* can be:

        - A string (in which case the string is returned unmodified).

        - A path (e.g., `toString /foo/bar` yields `"/foo/bar"`.

        - A set containing `{ __toString = self: ...; }` or `{ outPath = ...; }`.

        - An integer.

        - A list, in which case the string representations of its elements
          are joined with spaces.

        - A Boolean (`false` yields `""`, `true` yields `"1"`).

        - `null`, which yields the empty string.
    )",
    .fun = prim_toString,
});

/* `substring start len str' returns the substring of `str' starting
   at character position `min(start, stringLength str)' inclusive and
   ending at `min(start + len, stringLength str)'.  `start' must be
   non-negative. */
static void prim_substring(EvalState & state, const PosIdx pos, Value * * args, Value & v)
{
    int start = state.forceInt(*args[0], pos, "while evaluating the first argument (the start offset) passed to builtins.substring");
    int len = state.forceInt(*args[1], pos, "while evaluating the second argument (the substring length) passed to builtins.substring");
    PathSet context;
    auto s = state.coerceToString(pos, *args[2], context, "while evaluating the third argument (the string) passed to builtins.substring");

    if (start < 0)
        state.debugThrowLastTrace(EvalError({
            .msg = hintfmt("negative start position in 'substring'"),
            .errPos = state.positions[pos]
        }));

    v.mkString((unsigned int) start >= s->size() ? "" : s->substr(start, len), context);
}

static RegisterPrimOp primop_substring({
    .name = "__substring",
    .args = {"start", "len", "s"},
    .doc = R"(
      Return the substring of *s* from character position *start*
      (zero-based) up to but not including *start + len*. If *start* is
      greater than the length of the string, an empty string is returned,
      and if *start + len* lies beyond the end of the string, only the
      substring up to the end of the string is returned. *start* must be
      non-negative. For example,

      ```nix
      builtins.substring 0 3 "nixos"
      ```

      evaluates to `"nix"`.
    )",
    .fun = prim_substring,
});

static void prim_stringLength(EvalState & state, const PosIdx pos, Value * * args, Value & v)
{
    PathSet context;
    auto s = state.coerceToString(pos, *args[0], context, "while evaluating the argument passed to builtins.stringLength");
    v.mkInt(s->size());
}

static RegisterPrimOp primop_stringLength({
    .name = "__stringLength",
    .args = {"e"},
    .doc = R"(
      Return the length of the string *e*. If *e* is not a string,
      evaluation is aborted.
    )",
    .fun = prim_stringLength,
});

/* Return the cryptographic hash of a string in base-16. */
static void prim_hashString(EvalState & state, const PosIdx pos, Value * * args, Value & v)
{
    auto type = state.forceStringNoCtx(*args[0], pos, "while evaluating the first argument passed to builtins.hashString");
    std::optional<HashType> ht = parseHashType(type);
    if (!ht)
        state.debugThrowLastTrace(Error({
            .msg = hintfmt("unknown hash type '%1%'", type),
            .errPos = state.positions[pos]
        }));

    PathSet context; // discarded
    auto s = state.forceString(*args[1], context, pos, "while evaluating the second argument passed to builtins.hashString");

    v.mkString(hashString(*ht, s).to_string(Base16, false));
}

static RegisterPrimOp primop_hashString({
    .name = "__hashString",
    .args = {"type", "s"},
    .doc = R"(
      Return a base-16 representation of the cryptographic hash of string
      *s*. The hash algorithm specified by *type* must be one of `"md5"`,
      `"sha1"`, `"sha256"` or `"sha512"`.
    )",
    .fun = prim_hashString,
});

struct RegexCache
{
    // TODO use C++20 transparent comparison when available
    std::unordered_map<std::string_view, std::regex> cache;
    std::list<std::string> keys;

    std::regex get(std::string_view re)
    {
        auto it = cache.find(re);
        if (it != cache.end())
            return it->second;
        keys.emplace_back(re);
        return cache.emplace(keys.back(), std::regex(keys.back(), std::regex::extended)).first->second;
    }
};

std::shared_ptr<RegexCache> makeRegexCache()
{
    return std::make_shared<RegexCache>();
}

void prim_match(EvalState & state, const PosIdx pos, Value * * args, Value & v)
{
    auto re = state.forceStringNoCtx(*args[0], pos, "while evaluating the first argument passed to builtins.match");

    try {

        auto regex = state.regexCache->get(re);

        PathSet context;
        const auto str = state.forceString(*args[1], context, pos, "while evaluating the second argument passed to builtins.match");

        std::cmatch match;
        if (!std::regex_match(str.begin(), str.end(), match, regex)) {
            v.mkNull();
            return;
        }

        // the first match is the whole string
        const size_t len = match.size() - 1;
        state.mkList(v, len);
        for (size_t i = 0; i < len; ++i) {
            if (!match[i+1].matched)
                (v.listElems()[i] = state.allocValue())->mkNull();
            else
                (v.listElems()[i] = state.allocValue())->mkString(match[i + 1].str());
        }

    } catch (std::regex_error & e) {
        if (e.code() == std::regex_constants::error_space) {
            // limit is _GLIBCXX_REGEX_STATE_LIMIT for libstdc++
            state.debugThrowLastTrace(EvalError({
                .msg = hintfmt("memory limit exceeded by regular expression '%s'", re),
                .errPos = state.positions[pos]
            }));
        } else
            state.debugThrowLastTrace(EvalError({
                .msg = hintfmt("invalid regular expression '%s'", re),
                .errPos = state.positions[pos]
            }));
    }
}

static RegisterPrimOp primop_match({
    .name = "__match",
    .args = {"regex", "str"},
    .doc = R"s(
      Returns a list if the [extended POSIX regular
      expression](http://pubs.opengroup.org/onlinepubs/9699919799/basedefs/V1_chap09.html#tag_09_04)
      *regex* matches *str* precisely, otherwise returns `null`. Each item
      in the list is a regex group.

      ```nix
      builtins.match "ab" "abc"
      ```

      Evaluates to `null`.

      ```nix
      builtins.match "abc" "abc"
      ```

      Evaluates to `[ ]`.

      ```nix
      builtins.match "a(b)(c)" "abc"
      ```

      Evaluates to `[ "b" "c" ]`.

      ```nix
      builtins.match "[[:space:]]+([[:upper:]]+)[[:space:]]+" "  FOO   "
      ```

      Evaluates to `[ "FOO" ]`.
    )s",
    .fun = prim_match,
});

/* Split a string with a regular expression, and return a list of the
   non-matching parts interleaved by the lists of the matching groups. */
void prim_split(EvalState & state, const PosIdx pos, Value * * args, Value & v)
{
    auto re = state.forceStringNoCtx(*args[0], pos, "while evaluating the first argument passed to builtins.split");

    try {

        auto regex = state.regexCache->get(re);

        PathSet context;
        const auto str = state.forceString(*args[1], context, pos, "while evaluating the second argument passed to builtins.split");

        auto begin = std::cregex_iterator(str.begin(), str.end(), regex);
        auto end = std::cregex_iterator();

        // Any matches results are surrounded by non-matching results.
        const size_t len = std::distance(begin, end);
        state.mkList(v, 2 * len + 1);
        size_t idx = 0;

        if (len == 0) {
            v.listElems()[idx++] = args[1];
            return;
        }

        for (auto i = begin; i != end; ++i) {
            assert(idx <= 2 * len + 1 - 3);
            auto match = *i;

            // Add a string for non-matched characters.
            (v.listElems()[idx++] = state.allocValue())->mkString(match.prefix().str());

            // Add a list for matched substrings.
            const size_t slen = match.size() - 1;
            auto elem = v.listElems()[idx++] = state.allocValue();

            // Start at 1, beacause the first match is the whole string.
            state.mkList(*elem, slen);
            for (size_t si = 0; si < slen; ++si) {
                if (!match[si + 1].matched)
                    (elem->listElems()[si] = state.allocValue())->mkNull();
                else
                    (elem->listElems()[si] = state.allocValue())->mkString(match[si + 1].str());
            }

            // Add a string for non-matched suffix characters.
            if (idx == 2 * len)
                (v.listElems()[idx++] = state.allocValue())->mkString(match.suffix().str());
        }

        assert(idx == 2 * len + 1);

    } catch (std::regex_error & e) {
        if (e.code() == std::regex_constants::error_space) {
            // limit is _GLIBCXX_REGEX_STATE_LIMIT for libstdc++
            state.debugThrowLastTrace(EvalError({
                .msg = hintfmt("memory limit exceeded by regular expression '%s'", re),
                .errPos = state.positions[pos]
            }));
        } else
            state.debugThrowLastTrace(EvalError({
                .msg = hintfmt("invalid regular expression '%s'", re),
                .errPos = state.positions[pos]
            }));
    }
}

static RegisterPrimOp primop_split({
    .name = "__split",
    .args = {"regex", "str"},
    .doc = R"s(
      Returns a list composed of non matched strings interleaved with the
      lists of the [extended POSIX regular
      expression](http://pubs.opengroup.org/onlinepubs/9699919799/basedefs/V1_chap09.html#tag_09_04)
      *regex* matches of *str*. Each item in the lists of matched
      sequences is a regex group.

      ```nix
      builtins.split "(a)b" "abc"
      ```

      Evaluates to `[ "" [ "a" ] "c" ]`.

      ```nix
      builtins.split "([ac])" "abc"
      ```

      Evaluates to `[ "" [ "a" ] "b" [ "c" ] "" ]`.

      ```nix
      builtins.split "(a)|(c)" "abc"
      ```

      Evaluates to `[ "" [ "a" null ] "b" [ null "c" ] "" ]`.

      ```nix
      builtins.split "([[:upper:]]+)" " FOO "
      ```

      Evaluates to `[ " " [ "FOO" ] " " ]`.
    )s",
    .fun = prim_split,
});

static void prim_concatStringsSep(EvalState & state, const PosIdx pos, Value * * args, Value & v)
{
    PathSet context;

    auto sep = state.forceString(*args[0], context, pos, "while evaluating the first argument (the separator string) passed to builtins.concatStringsSep");
    state.forceList(*args[1], pos, "while evaluating the second argument (the list of strings to concat) passed to builtins.concatStringsSep");

    std::string res;
    res.reserve((args[1]->listSize() + 32) * sep.size());
    bool first = true;

    for (auto elem : args[1]->listItems()) {
        if (first) first = false; else res += sep;
        res += *state.coerceToString(pos, *elem, context, "while evaluating one element of the list of strings to concat passed to builtins.concatStringsSep");
    }

    v.mkString(res, context);
}

static RegisterPrimOp primop_concatStringsSep({
    .name = "__concatStringsSep",
    .args = {"separator", "list"},
    .doc = R"(
      Concatenate a list of strings with a separator between each
      element, e.g. `concatStringsSep "/" ["usr" "local" "bin"] ==
      "usr/local/bin"`.
    )",
    .fun = prim_concatStringsSep,
});

static void prim_replaceStrings(EvalState & state, const PosIdx pos, Value * * args, Value & v)
{
    state.forceList(*args[0], pos, "while evaluating the first argument passed to builtins.replaceStrings");
    state.forceList(*args[1], pos, "while evaluating the second argument passed to builtins.replaceStrings");
    if (args[0]->listSize() != args[1]->listSize())
        state.debugThrowLastTrace(EvalError({
            .msg = hintfmt("'from' and 'to' arguments to 'replaceStrings' have different lengths"),
            .errPos = state.positions[pos]
        }));

    std::vector<std::string> from;
    from.reserve(args[0]->listSize());
    for (auto elem : args[0]->listItems())
        from.emplace_back(state.forceString(*elem, pos, "while evaluating one of the strings to replace in builtins.replaceStrings"));

    std::vector<std::pair<std::string, PathSet>> to;
    to.reserve(args[1]->listSize());
    for (auto elem : args[1]->listItems()) {
        PathSet ctx;
        auto s = state.forceString(*elem, ctx, pos, "while evaluating one of the replacement strings of builtins.replaceStrings");
        to.emplace_back(s, std::move(ctx));
    }

    PathSet context;
    auto s = state.forceString(*args[2], context, pos, "while evaluating the third argument passed to builtins.replaceStrings");

    std::string res;
    // Loops one past last character to handle the case where 'from' contains an empty string.
    for (size_t p = 0; p <= s.size(); ) {
        bool found = false;
        auto i = from.begin();
        auto j = to.begin();
        for (; i != from.end(); ++i, ++j)
            if (s.compare(p, i->size(), *i) == 0) {
                found = true;
                res += j->first;
                if (i->empty()) {
                    if (p < s.size())
                        res += s[p];
                    p++;
                } else {
                    p += i->size();
                }
                for (auto& path : j->second)
                    context.insert(path);
                j->second.clear();
                break;
            }
        if (!found) {
            if (p < s.size())
                res += s[p];
            p++;
        }
    }

    v.mkString(res, context);
}

static RegisterPrimOp primop_replaceStrings({
    .name = "__replaceStrings",
    .args = {"from", "to", "s"},
    .doc = R"(
      Given string *s*, replace every occurrence of the strings in *from*
      with the corresponding string in *to*. For example,

      ```nix
      builtins.replaceStrings ["oo" "a"] ["a" "i"] "foobar"
      ```

      evaluates to `"fabir"`.
    )",
    .fun = prim_replaceStrings,
});


/*************************************************************
 * Versions
 *************************************************************/


static void prim_parseDrvName(EvalState & state, const PosIdx pos, Value * * args, Value & v)
{
    auto name = state.forceStringNoCtx(*args[0], pos, "while evaluating the first argument passed to builtins.parseDrvName");
    DrvName parsed(name);
    auto attrs = state.buildBindings(2);
    attrs.alloc(state.sName).mkString(parsed.name);
    attrs.alloc("version").mkString(parsed.version);
    v.mkAttrs(attrs);
}

static RegisterPrimOp primop_parseDrvName({
    .name = "__parseDrvName",
    .args = {"s"},
    .doc = R"(
      Split the string *s* into a package name and version. The package
      name is everything up to but not including the first dash not followed
      by a letter, and the version is everything following that dash. The
      result is returned in a set `{ name, version }`. Thus,
      `builtins.parseDrvName "nix-0.12pre12876"` returns `{ name =
      "nix"; version = "0.12pre12876"; }`.
    )",
    .fun = prim_parseDrvName,
});

static void prim_compareVersions(EvalState & state, const PosIdx pos, Value * * args, Value & v)
{
    auto version1 = state.forceStringNoCtx(*args[0], pos, "while evaluating the first argument passed to builtins.compareVersions");
    auto version2 = state.forceStringNoCtx(*args[1], pos, "while evaluating the second argument passed to builtins.compareVersions");
    v.mkInt(compareVersions(version1, version2));
}

static RegisterPrimOp primop_compareVersions({
    .name = "__compareVersions",
    .args = {"s1", "s2"},
    .doc = R"(
      Compare two strings representing versions and return `-1` if
      version *s1* is older than version *s2*, `0` if they are the same,
      and `1` if *s1* is newer than *s2*. The version comparison
      algorithm is the same as the one used by [`nix-env
      -u`](../command-ref/nix-env.md#operation---upgrade).
    )",
    .fun = prim_compareVersions,
});

static void prim_splitVersion(EvalState & state, const PosIdx pos, Value * * args, Value & v)
{
    auto version = state.forceStringNoCtx(*args[0], pos, "while evaluating the first argument passed to builtins.splitVersion");
    auto iter = version.cbegin();
    Strings components;
    while (iter != version.cend()) {
        auto component = nextComponent(iter, version.cend());
        if (component.empty())
            break;
        components.emplace_back(component);
    }
    state.mkList(v, components.size());
    for (const auto & [n, component] : enumerate(components))
        (v.listElems()[n] = state.allocValue())->mkString(std::move(component));
}

static RegisterPrimOp primop_splitVersion({
    .name = "__splitVersion",
    .args = {"s"},
    .doc = R"(
      Split a string representing a version into its components, by the
      same version splitting logic underlying the version comparison in
      [`nix-env -u`](../command-ref/nix-env.md#operation---upgrade).
    )",
    .fun = prim_splitVersion,
});


/*************************************************************
 * Primop registration
 *************************************************************/


RegisterPrimOp::PrimOps * RegisterPrimOp::primOps;


RegisterPrimOp::RegisterPrimOp(std::string name, size_t arity, PrimOpFun fun)
{
    if (!primOps) primOps = new PrimOps;
    primOps->push_back({
        .name = name,
        .args = {},
        .arity = arity,
        .fun = fun,
    });
}


RegisterPrimOp::RegisterPrimOp(Info && info)
{
    if (!primOps) primOps = new PrimOps;
    primOps->push_back(std::move(info));
}


void EvalState::createBaseEnv()
{
    baseEnv.up = 0;

    /* Add global constants such as `true' to the base environment. */
    Value v;

    /* `builtins' must be first! */
    v.mkAttrs(buildBindings(128).finish());
    addConstant("builtins", v);

    v.mkBool(true);
    addConstant("true", v);

    v.mkBool(false);
    addConstant("false", v);

    v.mkNull();
    addConstant("null", v);

    if (!evalSettings.pureEval) {
        v.mkInt(time(0));
        addConstant("__currentTime", v);

        v.mkString(settings.thisSystem.get());
        addConstant("__currentSystem", v);
    }

    v.mkString(nixVersion);
    addConstant("__nixVersion", v);

    v.mkString(store->storeDir);
    addConstant("__storeDir", v);

    /* Language version.  This should be increased every time a new
       language feature gets added.  It's not necessary to increase it
       when primops get added, because you can just use `builtins ?
       primOp' to check. */
    v.mkInt(6);
    addConstant("__langVersion", v);

    // Miscellaneous
    if (evalSettings.enableNativeCode) {
        addPrimOp("__importNative", 2, prim_importNative);
        addPrimOp("__exec", 1, prim_exec);
    }

    addPrimOp({
        .fun = evalSettings.traceVerbose ? prim_trace : prim_second,
        .arity = 2,
        .name = "__traceVerbose",
        .args = { "e1", "e2" },
        .doc = R"(
          Evaluate *e1* and print its abstract syntax representation on standard
          error if `--trace-verbose` is enabled. Then return *e2*. This function
          is useful for debugging.
        )",
    });

    /* Add a value containing the current Nix expression search path. */
    mkList(v, searchPath.size());
    int n = 0;
    for (auto & i : searchPath) {
        auto attrs = buildBindings(2);
        attrs.alloc("path").mkString(i.second);
        attrs.alloc("prefix").mkString(i.first);
        (v.listElems()[n++] = allocValue())->mkAttrs(attrs);
    }
    addConstant("__nixPath", v);

    if (RegisterPrimOp::primOps)
        for (auto & primOp : *RegisterPrimOp::primOps)
            if (!primOp.experimentalFeature
                || settings.isExperimentalFeatureEnabled(*primOp.experimentalFeature))
            {
                addPrimOp({
                    .fun = primOp.fun,
                    .arity = std::max(primOp.args.size(), primOp.arity),
                    .name = primOp.name,
                    .args = primOp.args,
                    .doc = primOp.doc,
                });
            }

    /* Add a wrapper around the derivation primop that computes the
       `drvPath' and `outPath' attributes lazily. */
    sDerivationNix = symbols.create(derivationNixPath);
    auto vDerivation = allocValue();
    addConstant("derivation", vDerivation);

    /* Now that we've added all primops, sort the `builtins' set,
       because attribute lookups expect it to be sorted. */
    baseEnv.values[0]->attrs->sort();

    staticBaseEnv->sort();

    /* Note: we have to initialize the 'derivation' constant *after*
       building baseEnv/staticBaseEnv because it uses 'builtins'. */
    char code[] =
        #include "primops/derivation.nix.gen.hh"
        // the parser needs two NUL bytes as terminators; one of them
        // is implied by being a C string.
        "\0";
    eval(parse(code, sizeof(code), derivationNixPath, "/", staticBaseEnv), *vDerivation);
}


}<|MERGE_RESOLUTION|>--- conflicted
+++ resolved
@@ -1193,40 +1193,6 @@
     /* Everything in the context of the strings in the derivation
        attributes should be added as dependencies of the resulting
        derivation. */
-<<<<<<< HEAD
-    for (auto & path : context) {
-
-        /* Paths marked with `=' denote that the path of a derivation
-           is explicitly passed to the builder.  Since that allows the
-           builder to gain access to every path in the dependency
-           graph of the derivation (including all outputs), all paths
-           in the graph must be added to this derivation's list of
-           inputs to ensure that they are available when the builder
-           runs. */
-        if (path.at(0) == '=') {
-            /* !!! This doesn't work if readOnlyMode is set. */
-            StorePathSet refs;
-            state.store->computeFSClosure(state.store->parseStorePath(std::string_view(path).substr(1)), refs);
-            for (auto & j : refs) {
-                drv.inputSrcs.insert(j);
-                if (j.isDerivation()) {
-                    Derivation jDrv = state.store->readDerivation(j);
-                    if(jDrv.type().hasKnownOutputPaths())
-                        drv.inputDrvs[j] = jDrv.outputNames();
-                }
-            }
-        }
-
-        /* Handle derivation outputs of the form ‘!<name>!<path>’. */
-        else if (path.at(0) == '!') {
-            auto ctx = decodeContext(*state.store, path);
-            drv.inputDrvs[ctx.first].insert(ctx.second);
-        }
-
-        /* Otherwise it's a source file. */
-        else
-            drv.inputSrcs.insert(state.store->parseStorePath(path));
-=======
     for (auto & c_ : context) {
         auto c = NixStringContextElem::parse(*state.store, c_);
         std::visit(overloaded {
@@ -1252,7 +1218,6 @@
                 drv.inputSrcs.insert(o.path);
             },
         }, c.raw());
->>>>>>> b3d91239
     }
 
     /* Do we have all required attributes? */
