--- conflicted
+++ resolved
@@ -174,18 +174,12 @@
         return makeStorePath(makeType(*this, "source", references, hasSelfReference), hash, name);
     } else {
         assert(references.empty());
-<<<<<<< HEAD
-        return makeStorePath("output:out", hashString(htSHA256,
-                "fixed:out:" + makeFileIngestionPrefix(method) +
-                hash.to_string(Base16) + ":"), name);
-=======
         return makeStorePath("output:out",
             hashString(htSHA256,
                 "fixed:out:"
-                + (recursive == FileIngestionMethod::Recursive ? (string) "r:" : "")
+                + makeFileIngestionPrefix(method)
                 + hash.to_string(Base16, true) + ":"),
             name);
->>>>>>> 29542865
     }
 }
 
@@ -833,13 +827,8 @@
 std::string makeFixedOutputCA(FileIngestionMethod method, const Hash & hash)
 {
     return "fixed:"
-<<<<<<< HEAD
         + makeFileIngestionPrefix(method)
-        + hash.to_string();
-=======
-        + (recursive == FileIngestionMethod::Recursive ? (std::string) "r:" : "")
         + hash.to_string(Base32, true);
->>>>>>> 29542865
 }
 
 
