--- conflicted
+++ resolved
@@ -8,13 +8,10 @@
 #include <thread>
 #include <dlfcn.h>
 #include <sys/utsname.h>
-<<<<<<< HEAD
 #include <unordered_set>
-=======
 
 #include <nlohmann/json.hpp>
 
->>>>>>> 8a945d6d
 
 namespace nix {
 
