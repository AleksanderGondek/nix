--- conflicted
+++ resolved
@@ -1033,68 +1033,6 @@
 }
 
 
-<<<<<<< HEAD
-StorePath LocalStore::addToStoreFromDump(const string & dump, const string & name,
-    FileIngestionMethod method, HashType hashAlgo, RepairFlag repair)
-{
-    Hash h = hashString(hashAlgo, dump);
-
-    auto dstPath = makeFixedOutputPath(method, h, name);
-
-    addTempRoot(dstPath);
-
-    if (repair || !isValidPath(dstPath)) {
-
-        /* The first check above is an optimisation to prevent
-           unnecessary lock acquisition. */
-
-        auto realPath = Store::toRealPath(dstPath);
-
-        PathLocks outputLock({realPath});
-
-        if (repair || !isValidPath(dstPath)) {
-
-            deletePath(realPath);
-
-            autoGC();
-
-            if (method == FileIngestionMethod::Recursive) {
-                StringSource source(dump);
-                restorePath(realPath, source);
-            } else
-                writeFile(realPath, dump);
-
-            canonicalisePathMetaData(realPath, -1);
-
-            /* Register the SHA-256 hash of the NAR serialisation of
-               the path in the database.  We may just have computed it
-               above (if called with recursive == true and hashAlgo ==
-               sha256); otherwise, compute it here. */
-            HashResult hash = method == FileIngestionMethod::Recursive
-                ? HashResult {
-                    hashAlgo == htSHA256 ? h : hashString(htSHA256, dump),
-                    dump.size(),
-                  }
-                : hashPath(htSHA256, realPath);
-
-            optimisePath(realPath); // FIXME: combine with hashPath()
-
-            ValidPathInfo info(dstPath);
-            info.narHash = hash.first;
-            info.narSize = hash.second;
-            info.ca = FixedOutputHash { .method = method, .hash = h };
-            registerValidPath(info);
-        }
-
-        outputLock.setDeletion(true);
-    }
-
-    return dstPath;
-}
-
-
-=======
->>>>>>> d7c0f094
 StorePath LocalStore::addToStore(const string & name, const Path & _srcPath,
     FileIngestionMethod method, HashType hashAlgo, PathFilter & filter, RepairFlag repair)
 {
