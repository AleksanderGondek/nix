--- conflicted
+++ resolved
@@ -607,14 +607,8 @@
             return true;
         }
     }
-<<<<<<< HEAD
-
-    throw Error("all build users are currently in use; "
-        "consider creating additional users and adding them to the '%1%' group",
-        settings.buildUsersGroup);
-=======
+
     return false;
->>>>>>> f60ce4fa
 }
 
 void UserLock::kill()
@@ -4890,11 +4884,7 @@
     if (!waitingForAWhile.empty()) {
         useTimeout = true;
         if (lastWokenUp == steady_time_point::min())
-<<<<<<< HEAD
-            printInfo("waiting for locks or build slots...");
-=======
-            printError("waiting for locks, build slots or build users...");
->>>>>>> f60ce4fa
+            printInfo("waiting for locks, build slots or build users...");
         if (lastWokenUp == steady_time_point::min() || lastWokenUp > before) lastWokenUp = before;
         timeout = std::max(1L,
             (long) std::chrono::duration_cast<std::chrono::seconds>(
