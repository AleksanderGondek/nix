#include "archive.hh"
#include "pool.hh"
#include "remote-store.hh"
#include "serve-protocol.hh"
#include "store-api.hh"
#include "worker-protocol.hh"
#include "ssh.hh"
#include "derivations.hh"

namespace nix {

static std::string uriScheme = "ssh://";

struct LegacySSHStore : public Store
{
    const Setting<int> maxConnections{this, 1, "max-connections", "maximum number of concurrent SSH connections"};
    const Setting<Path> sshKey{this, "", "ssh-key", "path to an SSH private key"};
    const Setting<bool> compress{this, false, "compress", "whether to compress the connection"};
    const Setting<Path> remoteProgram{this, "nix-store", "remote-program", "path to the nix-store executable on the remote system"};
    const Setting<std::string> remoteStore{this, "", "remote-store", "URI of the store on the remote system"};

    // Hack for getting remote build log output.
    const Setting<int> logFD{this, -1, "log-fd", "file descriptor to which SSH's stderr is connected"};

    struct Connection
    {
        std::unique_ptr<SSHMaster::Connection> sshConn;
        FdSink to;
        FdSource from;
        int remoteVersion;
        bool good = true;
    };

    std::string host;

    ref<Pool<Connection>> connections;

    SSHMaster master;

    LegacySSHStore(const string & host, const Params & params)
        : Store(params)
        , host(host)
        , connections(make_ref<Pool<Connection>>(
            std::max(1, (int) maxConnections),
            [this]() { return openConnection(); },
            [](const ref<Connection> & r) { return r->good; }
            ))
        , master(
            host,
            sshKey,
            // Use SSH master only if using more than 1 connection.
            connections->capacity() > 1,
            compress,
            logFD)
    {
    }

    ref<Connection> openConnection()
    {
        auto conn = make_ref<Connection>();
        conn->sshConn = master.startCommand(
            fmt("%s --serve --write", remoteProgram)
            + (remoteStore.get() == "" ? "" : " --store " + shellEscape(remoteStore.get())));
        conn->to = FdSink(conn->sshConn->in.get());
        conn->from = FdSource(conn->sshConn->out.get());

        try {
            conn->to << SERVE_MAGIC_1 << SERVE_PROTOCOL_VERSION;
            conn->to.flush();

            unsigned int magic = readInt(conn->from);
            if (magic != SERVE_MAGIC_2)
                throw Error("protocol mismatch with 'nix-store --serve' on '%s'", host);
            conn->remoteVersion = readInt(conn->from);
            if (GET_PROTOCOL_MAJOR(conn->remoteVersion) != 0x200)
                throw Error("unsupported 'nix-store --serve' protocol version on '%s'", host);

        } catch (EndOfFile & e) {
            throw Error("cannot connect to '%1%'", host);
        }

        return conn;
    };

    string getUri() override
    {
        return uriScheme + host;
    }

    void queryPathInfoUncached(const StorePath & path,
        Callback<std::shared_ptr<const ValidPathInfo>> callback) noexcept override
    {
        try {
            auto conn(connections->get());

            debug("querying remote host '%s' for info on '%s'", host, printStorePath(path));

            conn->to << cmdQueryPathInfos << PathSet{printStorePath(path)};
            conn->to.flush();

            auto p = readString(conn->from);
            if (p.empty()) return callback(nullptr);
            auto info = std::make_shared<ValidPathInfo>(parseStorePath(p));
            assert(path == info->path);

            PathSet references;
            auto deriver = readString(conn->from);
            if (deriver != "")
                info->deriver = parseStorePath(deriver);
            info->references = readStorePaths<StorePathSet>(*this, conn->from);
            readLongLong(conn->from); // download size
            info->narSize = readLongLong(conn->from);

            if (GET_PROTOCOL_MINOR(conn->remoteVersion) >= 4) {
                auto s = readString(conn->from);
<<<<<<< HEAD
                info->narHash = s.empty() ? std::optional<Hash>{} : Hash(s);
                conn->from >> info->ca;
=======
                info->narHash = s.empty() ? Hash() : Hash(s);
                info->ca = parseContentAddressOpt(readString(conn->from));
>>>>>>> 015e1c21
                info->sigs = readStrings<StringSet>(conn->from);
            }

            auto s = readString(conn->from);
            assert(s == "");

            callback(std::move(info));
        } catch (...) { callback.rethrow(); }
    }

    void addToStore(const ValidPathInfo & info, Source & source,
        RepairFlag repair, CheckSigsFlag checkSigs,
        std::shared_ptr<FSAccessor> accessor) override
    {
        debug("adding path '%s' to remote host '%s'", printStorePath(info.path), host);

        auto conn(connections->get());

        if (GET_PROTOCOL_MINOR(conn->remoteVersion) >= 5) {

            conn->to
                << cmdAddToStoreNar
                << printStorePath(info.path)
                << (info.deriver ? printStorePath(*info.deriver) : "")
                << info.narHash->to_string(Base16, false);
            writeStorePaths(*this, conn->to, info.references);
            conn->to
                << info.registrationTime
                << info.narSize
                << info.ultimate
                << info.sigs
                << renderContentAddress(info.ca);
            try {
                copyNAR(source, conn->to);
            } catch (...) {
                conn->good = false;
                throw;
            }
            conn->to.flush();

        } else {

            conn->to
                << cmdImportPaths
                << 1;
            try {
                copyNAR(source, conn->to);
            } catch (...) {
                conn->good = false;
                throw;
            }
            conn->to
                << exportMagic
                << printStorePath(info.path);
            writeStorePaths(*this, conn->to, info.references);
            conn->to
                << (info.deriver ? printStorePath(*info.deriver) : "")
                << 0
                << 0;
            conn->to.flush();

        }

        if (readInt(conn->from) != 1)
            throw Error("failed to add path '%s' to remote host '%s'", printStorePath(info.path), host);
    }

    void narFromPath(const StorePath & path, Sink & sink) override
    {
        auto conn(connections->get());

        conn->to << cmdDumpStorePath << printStorePath(path);
        conn->to.flush();
        copyNAR(conn->from, sink);
    }

    std::optional<StorePath> queryPathFromHashPart(const std::string & hashPart) override
    { unsupported("queryPathFromHashPart"); }

    StorePath addToStore(const string & name, const Path & srcPath,
        FileIngestionMethod method, HashType hashAlgo,
        PathFilter & filter, RepairFlag repair) override
    { unsupported("addToStore"); }

    StorePath addTextToStore(const string & name, const string & s,
        const StorePathSet & references, RepairFlag repair) override
    { unsupported("addTextToStore"); }

    BuildResult buildDerivation(const StorePath & drvPath, const BasicDerivation & drv,
        BuildMode buildMode) override
    {
        auto conn(connections->get());

        conn->to
            << cmdBuildDerivation
            << printStorePath(drvPath);
        writeDerivation(conn->to, *this, drv);
        conn->to
            << settings.maxSilentTime
            << settings.buildTimeout;
        if (GET_PROTOCOL_MINOR(conn->remoteVersion) >= 2)
            conn->to
                << settings.maxLogSize;
        if (GET_PROTOCOL_MINOR(conn->remoteVersion) >= 3)
            conn->to
                << settings.buildRepeat
                << settings.enforceDeterminism;

        conn->to.flush();

        BuildResult status;
        status.status = (BuildResult::Status) readInt(conn->from);
        conn->from >> status.errorMsg;

        if (GET_PROTOCOL_MINOR(conn->remoteVersion) >= 3)
            conn->from >> status.timesBuilt >> status.isNonDeterministic >> status.startTime >> status.stopTime;

        return status;
    }

    void ensurePath(const StorePath & path) override
    { unsupported("ensurePath"); }

    void computeFSClosure(const StorePathSet & paths,
        StorePathSet & out, bool flipDirection = false,
        bool includeOutputs = false, bool includeDerivers = false) override
    {
        if (flipDirection || includeDerivers) {
            Store::computeFSClosure(paths, out, flipDirection, includeOutputs, includeDerivers);
            return;
        }

        auto conn(connections->get());

        conn->to
            << cmdQueryClosure
            << includeOutputs;
        writeStorePaths(*this, conn->to, paths);
        conn->to.flush();

        for (auto & i : readStorePaths<StorePathSet>(*this, conn->from))
            out.insert(i);
    }

    StorePathSet queryValidPaths(const StorePathSet & paths,
        SubstituteFlag maybeSubstitute = NoSubstitute) override
    {
        auto conn(connections->get());

        conn->to
            << cmdQueryValidPaths
            << false // lock
            << maybeSubstitute;
        writeStorePaths(*this, conn->to, paths);
        conn->to.flush();

        return readStorePaths<StorePathSet>(*this, conn->from);
    }

    void connect() override
    {
        auto conn(connections->get());
    }

    unsigned int getProtocol() override
    {
        auto conn(connections->get());
        return conn->remoteVersion;
    }
};

static RegisterStoreImplementation regStore([](
    const std::string & uri, const Store::Params & params)
    -> std::shared_ptr<Store>
{
    if (std::string(uri, 0, uriScheme.size()) != uriScheme) return 0;
    return std::make_shared<LegacySSHStore>(std::string(uri, uriScheme.size()), params);
});

}<|MERGE_RESOLUTION|>--- conflicted
+++ resolved
@@ -113,13 +113,8 @@
 
             if (GET_PROTOCOL_MINOR(conn->remoteVersion) >= 4) {
                 auto s = readString(conn->from);
-<<<<<<< HEAD
-                info->narHash = s.empty() ? std::optional<Hash>{} : Hash(s);
-                conn->from >> info->ca;
-=======
-                info->narHash = s.empty() ? Hash() : Hash(s);
+                info->narHash = s.empty() ? std::optional<Hash>{} : Hash{s};
                 info->ca = parseContentAddressOpt(readString(conn->from));
->>>>>>> 015e1c21
                 info->sigs = readStrings<StringSet>(conn->from);
             }
 
