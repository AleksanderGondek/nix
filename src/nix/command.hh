#pragma once

#include "installables.hh"
#include "args.hh"
#include "common-eval-args.hh"
#include "path.hh"
#include "flake/lockfile.hh"

#include <optional>

namespace nix {

extern std::string programPath;

class EvalState;
struct Pos;
class Store;

/* A command that requires a Nix store. */
struct StoreCommand : virtual Command
{
    StoreCommand();
    void run() override;
    ref<Store> getStore();
    virtual ref<Store> createStore();
    virtual void run(ref<Store>) = 0;

private:
    std::shared_ptr<Store> _store;
};

<<<<<<< HEAD
struct EvalCommand : virtual StoreCommand, MixEvalArgs
{
    ref<EvalState> getEvalState();

    std::shared_ptr<EvalState> evalState;
};

struct MixFlakeOptions : virtual Args
{
    flake::LockFlags lockFlags;

    MixFlakeOptions();
};

struct SourceExprCommand : virtual Args, EvalCommand, MixFlakeOptions
=======
struct SourceExprCommand : virtual StoreCommand, MixEvalArgs
>>>>>>> a7540294
{
    std::optional<Path> file;
    std::optional<std::string> expr;

    SourceExprCommand();

    std::vector<std::shared_ptr<Installable>> parseInstallables(
        ref<Store> store, std::vector<std::string> ss);

    std::shared_ptr<Installable> parseInstallable(
        ref<Store> store, const std::string & installable);

    virtual Strings getDefaultFlakeAttrPaths();

    virtual Strings getDefaultFlakeAttrPathPrefixes();
};

enum RealiseMode { Build, NoBuild, DryRun };

/* A command that operates on a list of "installables", which can be
   store paths, attribute paths, Nix expressions, etc. */
struct InstallablesCommand : virtual Args, SourceExprCommand
{
    std::vector<std::shared_ptr<Installable>> installables;

    InstallablesCommand()
    {
        expectArgs("installables", &_installables);
    }

    void prepare() override;

    virtual bool useDefaultInstallables() { return true; }

private:

    std::vector<std::string> _installables;
};

/* A command that operates on exactly one "installable" */
struct InstallableCommand : virtual Args, SourceExprCommand
{
    std::shared_ptr<Installable> installable;

    InstallableCommand()
    {
        expectArg("installable", &_installable, true);
    }

    void prepare() override;

private:

    std::string _installable{"."};
};

/* A command that operates on zero or more store paths. */
struct StorePathsCommand : public InstallablesCommand
{
private:

    bool recursive = false;
    bool all = false;

protected:

    RealiseMode realiseMode = NoBuild;

public:

    StorePathsCommand(bool recursive = false);

    using StoreCommand::run;

    virtual void run(ref<Store> store, std::vector<StorePath> storePaths) = 0;

    void run(ref<Store> store) override;

    bool useDefaultInstallables() override { return !all; }
};

/* A command that operates on exactly one store path. */
struct StorePathCommand : public InstallablesCommand
{
    using StoreCommand::run;

    virtual void run(ref<Store> store, const StorePath & storePath) = 0;

    void run(ref<Store> store) override;
};

/* A helper class for registering commands globally. */
struct RegisterCommand
{
    static Commands * commands;

    RegisterCommand(const std::string & name,
        std::function<ref<Command>()> command)
    {
        if (!commands) commands = new Commands;
        commands->emplace(name, command);
    }
};

template<class T>
static RegisterCommand registerCommand(const std::string & name)
{
    return RegisterCommand(name, [](){ return make_ref<T>(); });
}

Buildables build(ref<Store> store, RealiseMode mode,
    std::vector<std::shared_ptr<Installable>> installables);

std::set<StorePath> toStorePaths(ref<Store> store, RealiseMode mode,
    std::vector<std::shared_ptr<Installable>> installables);

StorePath toStorePath(ref<Store> store, RealiseMode mode,
    std::shared_ptr<Installable> installable);

std::set<StorePath> toDerivations(ref<Store> store,
    std::vector<std::shared_ptr<Installable>> installables,
    bool useDeriver = false);

/* Helper function to generate args that invoke $EDITOR on
   filename:lineno. */
Strings editorFor(const Pos & pos);

<<<<<<< HEAD
struct MixProfile : virtual Args, virtual StoreCommand
=======
struct MixProfile : virtual StoreCommand
>>>>>>> a7540294
{
    std::optional<Path> profile;

    MixProfile();

    /* If 'profile' is set, make it point at 'storePath'. */
    void updateProfile(const StorePath & storePath);

    /* If 'profile' is set, make it point at the store path produced
       by 'buildables'. */
    void updateProfile(const Buildables & buildables);
};

struct MixDefaultProfile : MixProfile
{
    MixDefaultProfile();
};

struct MixEnvironment : virtual Args {

    StringSet keep, unset;
    Strings stringsEnv;
    std::vector<char*> vectorEnv;
    bool ignoreEnvironment;

    MixEnvironment();

    /* Modify global environ based on ignoreEnvironment, keep, and unset. It's expected that exec will be called before this class goes out of scope, otherwise environ will become invalid. */
    void setEnviron();
};

}<|MERGE_RESOLUTION|>--- conflicted
+++ resolved
@@ -29,7 +29,6 @@
     std::shared_ptr<Store> _store;
 };
 
-<<<<<<< HEAD
 struct EvalCommand : virtual StoreCommand, MixEvalArgs
 {
     ref<EvalState> getEvalState();
@@ -45,9 +44,6 @@
 };
 
 struct SourceExprCommand : virtual Args, EvalCommand, MixFlakeOptions
-=======
-struct SourceExprCommand : virtual StoreCommand, MixEvalArgs
->>>>>>> a7540294
 {
     std::optional<Path> file;
     std::optional<std::string> expr;
@@ -175,11 +171,7 @@
    filename:lineno. */
 Strings editorFor(const Pos & pos);
 
-<<<<<<< HEAD
-struct MixProfile : virtual Args, virtual StoreCommand
-=======
 struct MixProfile : virtual StoreCommand
->>>>>>> a7540294
 {
     std::optional<Path> profile;
 
