--- conflicted
+++ resolved
@@ -557,7 +557,6 @@
 {
     std::vector<std::shared_ptr<Installable>> result;
 
-<<<<<<< HEAD
     if (file || expr) {
         if (file && expr)
             throw UsageError("'--file' and '--expr' are exclusive");
@@ -573,14 +572,6 @@
         else {
             auto e = state->parseExprFromString(*expr, absPath("."));
             state->eval(e, *vFile);
-=======
-        else if (s.find("/") != std::string::npos) {
-            try {
-                result.push_back(std::make_shared<InstallableStorePath>(
-                        store,
-                        store->toStorePath(store->followLinksToStore(s)).first));
-            } catch (BadStorePath &) { }
->>>>>>> 926c3a66
         }
 
         for (auto & s : ss)
@@ -604,9 +595,9 @@
 
             if (s.find('/') != std::string::npos) {
                 try {
-                    result.push_back(std::make_shared<InstallableStorePath>(store, store->printStorePath(store->followLinksToStorePath(s))));
+                    result.push_back(std::make_shared<InstallableStorePath>(store, store->followLinksToStorePath(s)));
                     continue;
-                } catch (NotInStore &) {
+                } catch (BadStorePath &) {
                 } catch (...) {
                     if (!ex)
                         ex = std::current_exception();
