#include "fetchers.hh"
#include "cache.hh"
#include "filetransfer.hh"
#include "globals.hh"
#include "store-api.hh"
#include "archive.hh"
#include "tarfile.hh"
#include "types.hh"

namespace nix::fetchers {

DownloadFileResult downloadFile(
    ref<Store> store,
    const std::string & url,
    const std::string & name,
    bool locked,
    const Headers & headers)
{
    // FIXME: check store

    Attrs inAttrs({
        {"type", "file"},
        {"url", url},
        {"name", name},
    });

    auto cached = getCache()->lookupExpired(store, inAttrs);

    auto useCached = [&]() -> DownloadFileResult
    {
        return {
            .storePath = std::move(cached->storePath),
            .etag = getStrAttr(cached->infoAttrs, "etag"),
            .effectiveUrl = getStrAttr(cached->infoAttrs, "url")
        };
    };

    if (cached && !cached->expired)
        return useCached();

    FileTransferRequest request(url);
    request.headers = headers;
    if (cached)
        request.expectedETag = getStrAttr(cached->infoAttrs, "etag");
    FileTransferResult res;
    try {
        res = getFileTransfer()->download(request);
    } catch (FileTransferError & e) {
        if (cached) {
            warn("%s; using cached version", e.msg());
            return useCached();
        } else
            throw;
    }

    // FIXME: write to temporary file.

    Attrs infoAttrs({
        {"etag", res.etag},
        {"url", res.effectiveUri},
    });

    std::optional<StorePath> storePath;

    if (res.cached) {
        assert(cached);
        storePath = std::move(cached->storePath);
    } else {
        StringSink sink;
        dumpString(res.data, sink);
        auto hash = hashString(htSHA256, res.data);
        ValidPathInfo info {
            *store,
            {
                .name = name,
                .info = FixedOutputInfo {
                    {
                        .method = FileIngestionMethod::Flat,
                        .hash = hash,
                    },
                    {},
                },
            },
<<<<<<< HEAD
            hashString(htSHA256, *sink.s),
        };
        info.narSize = sink.s->size();
        auto source = StringSource { *sink.s };
=======
            hashString(htSHA256, sink.s),
        };
        info.narSize = sink.s.size();
        auto source = StringSource { sink.s };
>>>>>>> 8ba08959
        store->addToStore(info, source, NoRepair, NoCheckSigs);
        storePath = std::move(info.path);
    }

    getCache()->add(
        store,
        inAttrs,
        infoAttrs,
        *storePath,
        locked);

    if (url != res.effectiveUri)
        getCache()->add(
            store,
            {
                {"type", "file"},
                {"url", res.effectiveUri},
                {"name", name},
            },
            infoAttrs,
            *storePath,
            locked);

    return {
        .storePath = std::move(*storePath),
        .etag = res.etag,
        .effectiveUrl = res.effectiveUri,
    };
}

std::pair<Tree, time_t> downloadTarball(
    ref<Store> store,
    const std::string & url,
    const std::string & name,
    bool locked,
    const Headers & headers)
{
    Attrs inAttrs({
        {"type", "tarball"},
        {"url", url},
        {"name", name},
    });

    auto cached = getCache()->lookupExpired(store, inAttrs);

    if (cached && !cached->expired)
        return {
            Tree { .actualPath = store->toRealPath(cached->storePath), .storePath = std::move(cached->storePath) },
            getIntAttr(cached->infoAttrs, "lastModified")
        };

    auto res = downloadFile(store, url, name, locked, headers);

    std::optional<StorePath> unpackedStorePath;
    time_t lastModified;

    if (cached && res.etag != "" && getStrAttr(cached->infoAttrs, "etag") == res.etag) {
        unpackedStorePath = std::move(cached->storePath);
        lastModified = getIntAttr(cached->infoAttrs, "lastModified");
    } else {
        Path tmpDir = createTempDir();
        AutoDelete autoDelete(tmpDir, true);
        unpackTarfile(store->toRealPath(res.storePath), tmpDir);
        auto members = readDirectory(tmpDir);
        if (members.size() != 1)
            throw nix::Error("tarball '%s' contains an unexpected number of top-level files", url);
        auto topDir = tmpDir + "/" + members.begin()->name;
        lastModified = lstat(topDir).st_mtime;
        unpackedStorePath = store->addToStore(name, topDir, FileIngestionMethod::Recursive, htSHA256, defaultPathFilter, NoRepair);
    }

    Attrs infoAttrs({
        {"lastModified", uint64_t(lastModified)},
        {"etag", res.etag},
    });

    getCache()->add(
        store,
        inAttrs,
        infoAttrs,
        *unpackedStorePath,
        locked);

    return {
        Tree { .actualPath = store->toRealPath(*unpackedStorePath), .storePath = std::move(*unpackedStorePath) },
        lastModified,
    };
}

struct TarballInputScheme : InputScheme
{
    std::optional<Input> inputFromURL(const ParsedURL & url) override
    {
        if (url.scheme != "file" && url.scheme != "http" && url.scheme != "https") return {};

        if (!hasSuffix(url.path, ".zip")
            && !hasSuffix(url.path, ".tar")
            && !hasSuffix(url.path, ".tgz")
            && !hasSuffix(url.path, ".tar.gz")
            && !hasSuffix(url.path, ".tar.xz")
            && !hasSuffix(url.path, ".tar.bz2")
            && !hasSuffix(url.path, ".tar.zst"))
            return {};

        Input input;
        input.attrs.insert_or_assign("type", "tarball");
        input.attrs.insert_or_assign("url", url.to_string());
        auto narHash = url.query.find("narHash");
        if (narHash != url.query.end())
            input.attrs.insert_or_assign("narHash", narHash->second);
        return input;
    }

    std::optional<Input> inputFromAttrs(const Attrs & attrs) override
    {
        if (maybeGetStrAttr(attrs, "type") != "tarball") return {};

        for (auto & [name, value] : attrs)
            if (name != "type" && name != "url" && /* name != "hash" && */ name != "narHash" && name != "name")
                throw Error("unsupported tarball input attribute '%s'", name);

        Input input;
        input.attrs = attrs;
        //input.locked = (bool) maybeGetStrAttr(input.attrs, "hash");
        return input;
    }

    ParsedURL toURL(const Input & input) override
    {
        auto url = parseURL(getStrAttr(input.attrs, "url"));
        // NAR hashes are preferred over file hashes since tar/zip files
        // don't have a canonical representation.
        if (auto narHash = input.getNarHash())
            url.query.insert_or_assign("narHash", narHash->to_string(SRI, true));
        /*
        else if (auto hash = maybeGetStrAttr(input.attrs, "hash"))
            url.query.insert_or_assign("hash", Hash(*hash).to_string(SRI, true));
        */
        return url;
    }

    bool hasAllInfo(const Input & input) override
    {
        return true;
    }

    std::pair<StorePath, Input> fetch(ref<Store> store, const Input & input) override
    {
        auto tree = downloadTarball(store, getStrAttr(input.attrs, "url"), input.getName(), false).first;
        return {std::move(tree.storePath), input};
    }
};

static auto rTarballInputScheme = OnStartup([] { registerInputScheme(std::make_unique<TarballInputScheme>()); });

}<|MERGE_RESOLUTION|>--- conflicted
+++ resolved
@@ -81,17 +81,10 @@
                     {},
                 },
             },
-<<<<<<< HEAD
-            hashString(htSHA256, *sink.s),
-        };
-        info.narSize = sink.s->size();
-        auto source = StringSource { *sink.s };
-=======
             hashString(htSHA256, sink.s),
         };
         info.narSize = sink.s.size();
         auto source = StringSource { sink.s };
->>>>>>> 8ba08959
         store->addToStore(info, source, NoRepair, NoCheckSigs);
         storePath = std::move(info.path);
     }
