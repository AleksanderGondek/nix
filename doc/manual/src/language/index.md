--- conflicted
+++ resolved
@@ -1,6 +1,5 @@
 # Nix Language
 
-<<<<<<< HEAD
 The Nix language is
 
 - *domain-specific*
@@ -31,17 +30,6 @@
 - *dynamically typed*
 
   Type errors are only detected when expressions are evaluated.
-=======
-The Nix language is a pure, lazy, functional language. Purity
-means that operations in the language don't have side-effects (for
-instance, there is no variable assignment). Laziness means that
-arguments to functions are evaluated only when they are needed.
-Functional means that functions are “normal” values that can be passed
-around and manipulated in interesting ways. The language is not a
-full-featured, general purpose language. Its main job is to describe
-packages, compositions of packages, and the variability within packages.
-
-This section presents the various features of the language.
 
 # Overview
 
@@ -590,5 +578,4 @@
 
   </td>
  </tr>
-</table>
->>>>>>> f35b3aa4
+</table>